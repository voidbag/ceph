// -*- mode:C++; tab-width:8; c-basic-offset:2; indent-tabs-mode:t -*-
// vim: ts=8 sw=2 smarttab

#ifndef RGW_FILE_H
#define RGW_FILE_H

#include "include/rados/rgw_file.h"

/* internal header */
#include <string.h>
#include <sys/stat.h>
#include <stdint.h>

#include <atomic>
#include <chrono>
#include <thread>
#include <mutex>
#include <vector>
#include <deque>
#include <algorithm>
#include <functional>
#include <boost/intrusive_ptr.hpp>
#include <boost/range/adaptor/reversed.hpp>
#include <boost/container/flat_map.hpp>
#include <boost/variant.hpp>
#include <boost/utility/string_ref.hpp>
#include "xxhash.h"
#include "include/buffer.h"
#include "common/sstring.hh"
#include "common/cohort_lru.h"
#include "common/ceph_timer.h"
#include "rgw_common.h"
#include "rgw_user.h"
#include "rgw_lib.h"
#include "rgw_ldap.h"
#include "rgw_token.h"


/* XXX
 * ASSERT_H somehow not defined after all the above (which bring
 * in common/debug.h [e.g., dout])
 */
#include "include/assert.h"


#define RGW_RWXMODE  (S_IRWXU | S_IRWXG | S_IRWXO)

#define RGW_RWMODE (RGW_RWXMODE &			\
		      ~(S_IXUSR | S_IXGRP | S_IXOTH))


namespace rgw {

  template <typename T>
  static inline void ignore(T &&) {}


  namespace bi = boost::intrusive;

  class RGWLibFS;
  class RGWFileHandle;
  class RGWWriteRequest;

  /*
   * XXX
   * The current 64-bit, non-cryptographic hash used here is intended
   * for prototyping only.
   *
   * However, the invariant being prototyped is that objects be
   * identifiable by their hash components alone.  We believe this can
   * be legitimately implemented using 128-hash values for bucket and
   * object components, together with a cluster-resident cryptographic
   * key.  Since an MD5 or SHA-1 key is 128 bits and the (fast),
   * non-cryptographic CityHash128 hash algorithm takes a 128-bit seed,
   * speculatively we could use that for the final hash computations.
   */
  struct fh_key
  {
    rgw_fh_hk fh_hk;

    static constexpr uint64_t seed = 8675309;

    fh_key() {}

    fh_key(const rgw_fh_hk& _hk)
      : fh_hk(_hk) {
      // nothing
    }

    fh_key(const uint64_t bk, const uint64_t ok) {
      fh_hk.bucket = bk;
      fh_hk.object = ok;
    }

    fh_key(const uint64_t bk, const char *_o) {
      fh_hk.bucket = bk;
      fh_hk.object = XXH64(_o, ::strlen(_o), seed);
    }
    
    fh_key(const std::string& _b, const std::string& _o) {
      fh_hk.bucket = XXH64(_b.c_str(), _o.length(), seed);
      fh_hk.object = XXH64(_o.c_str(), _o.length(), seed);
    }

    void encode(buffer::list& bl) const {
      ENCODE_START(1, 1, bl);
      ::encode(fh_hk.bucket, bl);
      ::encode(fh_hk.object, bl);
      ENCODE_FINISH(bl);
    }

    void decode(bufferlist::iterator& bl) {
      DECODE_START(1, bl);
      ::decode(fh_hk.bucket, bl);
      ::decode(fh_hk.object, bl);
      DECODE_FINISH(bl);
    }
  }; /* fh_key */

  WRITE_CLASS_ENCODER(fh_key);

  inline bool operator<(const fh_key& lhs, const fh_key& rhs)
  {
    return ((lhs.fh_hk.bucket < rhs.fh_hk.bucket) ||
	    ((lhs.fh_hk.bucket == rhs.fh_hk.bucket) &&
	      (lhs.fh_hk.object < rhs.fh_hk.object)));
  }

  inline bool operator>(const fh_key& lhs, const fh_key& rhs)
  {
    return (rhs < lhs);
  }

  inline bool operator==(const fh_key& lhs, const fh_key& rhs)
  {
    return ((lhs.fh_hk.bucket == rhs.fh_hk.bucket) &&
	    (lhs.fh_hk.object == rhs.fh_hk.object));
  }

  inline bool operator!=(const fh_key& lhs, const fh_key& rhs)
  {
    return !(lhs == rhs);
  }

  inline bool operator<=(const fh_key& lhs, const fh_key& rhs)
  {
    return (lhs < rhs) || (lhs == rhs);
  }

  using boost::variant;
  using boost::container::flat_map;

  class RGWFileHandle : public cohort::lru::Object
  {
    struct rgw_file_handle fh;
    std::mutex mtx;

    RGWLibFS* fs;
    RGWFileHandle* bucket;
    RGWFileHandle* parent;
    /* const */ std::string name; /* XXX file or bucket name */
    /* const */ fh_key fhk;

    using lock_guard = std::lock_guard<std::mutex>;
    using unique_lock = std::unique_lock<std::mutex>;

    /* median file name length (HPC) has been found to be 16,
     * w/90% of file names <= 31 (Yifan Wang, CMU) */
    using dirent_string = basic_sstring<char, uint16_t, 32>;

    using marker_cache_t = flat_map<uint64_t, dirent_string>;
    using name_cache_t = flat_map<dirent_string, uint8_t>;

    struct State {
      uint64_t dev;
      uint64_t size;
      uint64_t nlink;
      uint32_t owner_uid; /* XXX need Unix attr */
      uint32_t owner_gid; /* XXX need Unix attr */
      mode_t unix_mode;
      struct timespec ctime;
      struct timespec mtime;
      struct timespec atime;
      State() : dev(0), size(0), nlink(1), owner_uid(0), owner_gid(0),
		ctime{0,0}, mtime{0,0}, atime{0,0} {}
    } state;

    struct file {
      RGWWriteRequest* write_req;
      file() : write_req(nullptr) {}
      ~file();
    };

    struct directory {

      static constexpr uint32_t FLAG_NONE =     0x0000;
      static constexpr uint32_t FLAG_CACHED =   0x0001;
      static constexpr uint32_t FLAG_OVERFLOW = 0x0002;

      uint32_t flags;
      marker_cache_t marker_cache;
      name_cache_t name_cache;

      directory() : flags(FLAG_NONE) {}

      void clear_state() {
	marker_cache.clear();
	name_cache.clear();
      }

      void set_overflow() {
	clear_state();
	flags |= FLAG_OVERFLOW;
      }
    };

    boost::variant<file, directory> variant_type;

    uint16_t depth;
    uint32_t flags;

  public:
    const static std::string root_name;

    static constexpr uint16_t MAX_DEPTH = 256;

    static constexpr uint32_t FLAG_NONE =    0x0000;
    static constexpr uint32_t FLAG_OPEN =    0x0001;
    static constexpr uint32_t FLAG_ROOT =    0x0002;
    static constexpr uint32_t FLAG_CREATE =  0x0004;
    static constexpr uint32_t FLAG_CREATING =  0x0008;
    static constexpr uint32_t FLAG_DIRECTORY = 0x0010;
    static constexpr uint32_t FLAG_BUCKET = 0x0020;
    static constexpr uint32_t FLAG_LOCK =   0x0040;
    static constexpr uint32_t FLAG_DELETED = 0x0080;
    static constexpr uint32_t FLAG_UNLINK_THIS = 0x0100;
    static constexpr uint32_t FLAG_LOCKED = 0x0200;
<<<<<<< HEAD
    static constexpr uint32_t FLAG_STATELESS_OPEN = 0x0400;
=======
    static constexpr uint32_t FLAG_EXACT_MATCH = 0x0400;
>>>>>>> 9d813baf

#define CREATE_FLAGS(x) \
    ((x) & ~(RGWFileHandle::FLAG_CREATE|RGWFileHandle::FLAG_LOCK))

    friend class RGWLibFS;

  private:
    RGWFileHandle(RGWLibFS* _fs, uint32_t fs_inst)
      : fs(_fs), bucket(nullptr), parent(nullptr), variant_type{directory()},
	depth(0), flags(FLAG_ROOT)
      {
	/* root */
	fh.fh_type = RGW_FS_TYPE_DIRECTORY;
	variant_type = directory();
	/* stat */
	state.dev = fs_inst;
	state.unix_mode = RGW_RWXMODE|S_IFDIR;
	/* pointer to self */
	fh.fh_private = this;
      }

    void init_rootfs(std::string& fsid, const std::string& object_name) {
      /* fh_key */
      fh.fh_hk.bucket = XXH64(fsid.c_str(), fsid.length(), fh_key::seed);
      fh.fh_hk.object = XXH64(object_name.c_str(), object_name.length(),
			      fh_key::seed);
      fhk = fh.fh_hk;
      name = object_name;
    }

  public:
    RGWFileHandle(RGWLibFS* fs, uint32_t fs_inst, RGWFileHandle* _parent,
		  const fh_key& _fhk, std::string& _name, uint32_t _flags)
      : fs(fs), bucket(nullptr), parent(_parent), name(std::move(_name)),
	fhk(_fhk), flags(_flags) {

      if (parent->is_root()) {
	fh.fh_type = RGW_FS_TYPE_DIRECTORY;
	variant_type = directory();
	flags |= FLAG_BUCKET;
      } else {
	bucket = (parent->flags & FLAG_BUCKET) ? parent
	  : parent->bucket;
	if (flags & FLAG_DIRECTORY) {
	  fh.fh_type = RGW_FS_TYPE_DIRECTORY;
	  variant_type = directory();
	} else {
	  fh.fh_type = RGW_FS_TYPE_FILE;
	  variant_type = file();
	}
      }

      depth = parent->depth + 1;

      /* save constant fhk */
      fh.fh_hk = fhk.fh_hk; /* XXX redundant in fh_hk */

      /* stat */
      state.dev = fs_inst;

      switch (fh.fh_type) {
      case RGW_FS_TYPE_DIRECTORY:
	state.unix_mode = RGW_RWXMODE|S_IFDIR;
	break;
      case RGW_FS_TYPE_FILE:
	state.unix_mode = RGW_RWMODE|S_IFREG;
      default:
	break;
      }

      /* pointer to self */
      fh.fh_private = this;
    }

    const fh_key& get_key() const {
      return fhk;
    }

    directory* get_directory() {
      return get<directory>(&variant_type);
    }

    size_t get_size() const { return state.size; }

    const char* stype() {
      return is_dir() ? "DIR" : "FILE";
    }

    uint16_t get_depth() const { return depth; }

    struct rgw_file_handle* get_fh() { return &fh; }

    RGWLibFS* get_fs() { return fs; }

    RGWFileHandle* get_parent() { return parent; }

    uint32_t get_owner_uid() const { return state.owner_uid; }
    uint32_t get_owner_gid() const { return state.owner_gid; }

    struct timespec get_mtime() const { return state.mtime; }

    void create_stat(struct stat* st, uint32_t mask) {
      if (mask & RGW_SETATTR_UID)
	state.owner_uid = st->st_uid;

      if (mask & RGW_SETATTR_GID)
	state.owner_gid = st->st_gid;

      if (mask & RGW_SETATTR_MODE)  {
	switch (fh.fh_type) {
	case RGW_FS_TYPE_DIRECTORY:
	  state.unix_mode = st->st_mode|S_IFDIR;
	  break;
	case RGW_FS_TYPE_FILE:
	  state.unix_mode = st->st_mode|S_IFREG;
      default:
	break;
	}
      }
    }

    int stat(struct stat* st) {
      /* partial Unix attrs */
      memset(st, 0, sizeof(struct stat));
      st->st_dev = state.dev;
      st->st_ino = fh.fh_hk.object; // XXX

      st->st_uid = state.owner_uid;
      st->st_gid = state.owner_gid;

      st->st_mode = state.unix_mode;

#ifdef HAVE_STAT_ST_MTIMESPEC_TV_NSEC
      st->st_atimespec = state.atime;
      st->st_mtimespec = state.mtime;
      st->st_ctimespec = state.ctime;
#else
      st->st_atim = state.atime;
      st->st_mtim = state.mtime;
      st->st_ctim = state.ctime;
#endif

      switch (fh.fh_type) {
      case RGW_FS_TYPE_DIRECTORY:
	st->st_nlink = 3;
	break;
      case RGW_FS_TYPE_FILE:
	st->st_nlink = 1;
	st->st_blksize = 4096;
	st->st_size = state.size;
	st->st_blocks = (state.size) / 512;
      default:
	break;
      }

      return 0;
    }

    const std::string& bucket_name() const {
      if (is_root())
	return root_name;
      if (flags & FLAG_BUCKET)
	return name;
      return bucket->object_name();
    }

    const std::string& object_name() const { return name; }

    std::string full_object_name(bool omit_bucket = false) {
      std::string path;
      std::vector<const std::string*> segments;
      int reserve = 0;
      RGWFileHandle* tfh = this;
      while (tfh && !tfh->is_root() && !(tfh->is_bucket() && omit_bucket)) {
	segments.push_back(&tfh->object_name());
	reserve += (1 + tfh->object_name().length());
	tfh = tfh->parent;
      }
      bool first = true;
      path.reserve(reserve);
      for (auto& s : boost::adaptors::reverse(segments)) {
	if (! first)
	  path += "/";
	else {
	  if (!omit_bucket && (path.front() != '/')) // pretty-print
	    path += "/";
	  first = false;
	}
	path += *s;
      }
      return path;
    }

    inline std::string relative_object_name() {
      return full_object_name(true /* omit_bucket */);
    }

    inline std::string format_child_name(const std::string& cbasename) {
      std::string child_name{relative_object_name()};
      if ((child_name.size() > 0) &&
	  (child_name.back() != '/'))
	child_name += "/";
      child_name += cbasename;
      return child_name;
    }

    inline std::string make_key_name(const char *name) {
      std::string key_name{full_object_name()};
      if (key_name.length() > 0)
	key_name += "/";
      key_name += name;
      return key_name;
    }

    fh_key make_fhk(const std::string& name) {
      if (depth <= 1)
	return fh_key(fhk.fh_hk.object, name.c_str());
      else {
	std::string key_name = make_key_name(name.c_str());
	return fh_key(fhk.fh_hk.bucket, key_name.c_str());
      }
    }

    void add_marker(uint64_t off, const boost::string_ref& marker,
		    uint8_t obj_type) {
      using std::get;
      directory* d = get<directory>(&variant_type);
      if (d) {
	unique_lock guard(mtx);
	// XXXX check for failure (dup key)
	d->marker_cache.insert(
	  marker_cache_t::value_type(off, marker.data()));
	/* 90% of directories hold <= 32 entries (Yifan Wang, CMU),
	 * but go big */
	if (d->name_cache.size() < 128) {
	  d->name_cache.insert(
	    name_cache_t::value_type(marker.data(), obj_type));
	} else {
	  d->set_overflow(); // too many
	}
      }
    }

    /* XXX */
    std::string find_marker(uint64_t off) { // XXX copy
      using std::get;
      directory* d = get<directory>(&variant_type);
      if (d) {
	const auto& iter = d->marker_cache.find(off);
	if (iter != d->marker_cache.end())
	  return iter->second;
      }
      return "";
    }
    
    bool is_open() const { return flags & FLAG_OPEN; }
    bool is_root() const { return flags & FLAG_ROOT; }
    bool is_bucket() const { return flags & FLAG_BUCKET; }
    bool is_object() const { return !is_bucket(); }
    bool is_file() const { return (fh.fh_type == RGW_FS_TYPE_FILE); }
    bool is_dir() const { return (fh.fh_type == RGW_FS_TYPE_DIRECTORY); }
    bool creating() const { return flags & FLAG_CREATING; }
    bool deleted() const { return flags & FLAG_DELETED; }
    bool stateless_open() const { return flags & FLAG_STATELESS_OPEN; }

    uint32_t open(uint32_t gsh_flags) {
      lock_guard guard(mtx);
      if (! (flags & FLAG_OPEN)) {
	if (gsh_flags & RGW_OPEN_FLAG_V3) {
	  flags |= FLAG_STATELESS_OPEN;
	}
	flags |= FLAG_OPEN;
	return 0;
      }
      return EPERM;
    }

    int readdir(rgw_readdir_cb rcb, void *cb_arg, uint64_t *offset, bool *eof,
		uint32_t flags);
    int write(uint64_t off, size_t len, size_t *nbytes, void *buffer);

    int commit(uint64_t offset, uint64_t length, uint32_t flags) {
      /* NFS3 and NFSv4 COMMIT implementation
       * the current atomic update strategy doesn't actually permit
       * clients to read-stable until either CLOSE (NFSv4+) or the
       * expiration of the active write timer (NFS3).  In the
       * interim, the client may send an arbitrary number of COMMIT
       * operations which must return a success result */
      return 0;
    }

    int write_finish(uint32_t flags = FLAG_NONE);
    int close();

    void open_for_create() {
      lock_guard guard(mtx);
      flags |= FLAG_CREATING;
    }

    void clear_creating() {
      lock_guard guard(mtx);
      flags &= ~FLAG_CREATING;
    }

    void set_nlink(const uint64_t n) {
      state.nlink = n;
    }

    void set_size(const size_t size) {
      state.size = size;
    }

    void set_times(real_time t) {
      state.ctime = real_clock::to_timespec(t);
      state.mtime = state.ctime;
      state.atime = state.ctime;
    }

    void set_ctime(const struct timespec &ts) {
      state.ctime = ts;
    }

    void set_mtime(const struct timespec &ts) {
      state.mtime = ts;
    }

    void set_atime(const struct timespec &ts) {
      state.atime = ts;
    }

    void encode(buffer::list& bl) const {
      ENCODE_START(1, 1, bl);
      ::encode(uint32_t(fh.fh_type), bl);
      ::encode(state.dev, bl);
      ::encode(state.size, bl);
      ::encode(state.nlink, bl);
      ::encode(state.owner_uid, bl);
      ::encode(state.owner_gid, bl);
      ::encode(state.unix_mode, bl);
      for (const auto& t : { state.ctime, state.mtime, state.atime }) {
	::encode(real_clock::from_timespec(t), bl);
      }
      ENCODE_FINISH(bl);
    }

    void decode(bufferlist::iterator& bl) {
      DECODE_START(1, bl);
      uint32_t fh_type;
      ::decode(fh_type, bl);
      assert(fh.fh_type == fh_type);
      ::decode(state.dev, bl);
      ::decode(state.size, bl);
      ::decode(state.nlink, bl);
      ::decode(state.owner_uid, bl);
      ::decode(state.owner_gid, bl);
      ::decode(state.unix_mode, bl);
      ceph::real_time enc_time;
      for (auto t : { &(state.ctime), &(state.mtime), &(state.atime) }) {
	::decode(enc_time, bl);
	*t = real_clock::to_timespec(enc_time);
      }
      DECODE_FINISH(bl);
    }

    void encode_attrs(ceph::buffer::list& ux_key1,
		      ceph::buffer::list& ux_attrs1);

    void decode_attrs(const ceph::buffer::list* ux_key1,
		      const ceph::buffer::list* ux_attrs1);

    virtual bool reclaim();

    typedef cohort::lru::LRU<std::mutex> FhLRU;

    struct FhLT
    {
      // for internal ordering
      bool operator()(const RGWFileHandle& lhs, const RGWFileHandle& rhs) const
	{ return (lhs.get_key() < rhs.get_key()); }

      // for external search by fh_key
      bool operator()(const fh_key& k, const RGWFileHandle& fh) const
	{ return k < fh.get_key(); }

      bool operator()(const RGWFileHandle& fh, const fh_key& k) const
	{ return fh.get_key() < k; }
    };

    struct FhEQ
    {
      bool operator()(const RGWFileHandle& lhs, const RGWFileHandle& rhs) const
	{ return (lhs.get_key() == rhs.get_key()); }

      bool operator()(const fh_key& k, const RGWFileHandle& fh) const
	{ return k == fh.get_key(); }

      bool operator()(const RGWFileHandle& fh, const fh_key& k) const
	{ return fh.get_key() == k; }
    };

    typedef bi::link_mode<bi::safe_link> link_mode; /* XXX normal */
#if defined(FHCACHE_AVL)
    typedef bi::avl_set_member_hook<link_mode> tree_hook_type;
#else
    /* RBT */
    typedef bi::set_member_hook<link_mode> tree_hook_type;
#endif
    tree_hook_type fh_hook;

    typedef bi::member_hook<
      RGWFileHandle, tree_hook_type, &RGWFileHandle::fh_hook> FhHook;

#if defined(FHCACHE_AVL)
    typedef bi::avltree<RGWFileHandle, bi::compare<FhLT>, FhHook> FHTree;
#else
    typedef bi::rbtree<RGWFileHandle, bi::compare<FhLT>, FhHook> FhTree;
#endif
    typedef cohort::lru::TreeX<RGWFileHandle, FhTree, FhLT, FhEQ, fh_key,
			       std::mutex> FHCache;

    virtual ~RGWFileHandle() {}

    class Factory : public cohort::lru::ObjectFactory
    {
    public:
      RGWLibFS* fs;
      uint32_t fs_inst;
      RGWFileHandle* parent;
      const fh_key& fhk;
      std::string& name;
      uint32_t flags;

      Factory() = delete;

      Factory(RGWLibFS* fs, uint32_t fs_inst, RGWFileHandle* parent,
	      const fh_key& fhk, std::string& name, uint32_t flags)
	: fs(fs), fs_inst(fs_inst), parent(parent), fhk(fhk), name(name),
	  flags(flags) {}

      void recycle (cohort::lru::Object* o) {
	/* re-use an existing object */
	o->~Object(); // call lru::Object virtual dtor
	// placement new!
	new (o) RGWFileHandle(fs, fs_inst, parent, fhk, name, flags);
      }

      cohort::lru::Object* alloc() {
	return new RGWFileHandle(fs, fs_inst, parent, fhk, name, flags);
      }
    }; /* Factory */

  }; /* RGWFileHandle */

  WRITE_CLASS_ENCODER(RGWFileHandle);

  static inline RGWFileHandle* get_rgwfh(struct rgw_file_handle* fh) {
    return static_cast<RGWFileHandle*>(fh->fh_private);
  }

  typedef std::tuple<RGWFileHandle*, uint32_t> LookupFHResult;
  typedef std::tuple<RGWFileHandle*, int> MkObjResult;

  class RGWLibFS
  {
    CephContext* cct;
    struct rgw_fs fs;
    RGWFileHandle root_fh;

    mutable std::atomic<uint64_t> refcnt;

    RGWFileHandle::FHCache fh_cache;
    RGWFileHandle::FhLRU fh_lru;
    
    std::string uid; // should match user.user_id, iiuc

    RGWUserInfo user;
    RGWAccessKey key; // XXXX acc_key

    static atomic<uint32_t> fs_inst;
    static uint32_t write_completion_interval_s;
    std::string fsid;

    using lock_guard = std::lock_guard<std::mutex>;
    using unique_lock = std::unique_lock<std::mutex>;

    struct event
    {
      enum class type : uint8_t { READDIR } ;
      type t;
      const fh_key fhk;
      struct timespec ts;
      event(type t, const fh_key& k, const struct timespec& ts)
	: t(t), fhk(k), ts(ts) {}
    };

    using event_vector = /* boost::small_vector<event, 16> */
      std::vector<event>;

    struct WriteCompletion
    {
      RGWFileHandle& rgw_fh;

      WriteCompletion(RGWFileHandle& _fh) : rgw_fh(_fh) {
	rgw_fh.get_fs()->ref(&rgw_fh);
      }

      void operator()() {
	rgw_fh.write_finish();
	rgw_fh.get_fs()->unref(&rgw_fh);
      }
    };

    static ceph::timer<ceph::mono_clock> write_timer;

    struct State {
      std::mutex mtx;
      std::atomic<uint32_t> flags;
      std::deque<event> events;

      State() : flags(0) {}

      void push_event(const event& ev) {
	lock_guard guard(mtx);
	events.push_back(ev);
      }
    } state;

    friend class RGWFileHandle;
    friend class RGWLibProcess;

  public:

    static constexpr uint32_t FLAG_NONE =      0x0000;
    static constexpr uint32_t FLAG_CLOSED =    0x0001;

    RGWLibFS(CephContext* _cct, const char *_uid, const char *_user_id,
	    const char* _key)
      : cct(_cct), root_fh(this, get_inst()), refcnt(1),
	fh_cache(cct->_conf->rgw_nfs_fhcache_partitions,
		 cct->_conf->rgw_nfs_fhcache_size),
	fh_lru(cct->_conf->rgw_nfs_lru_lanes,
	       cct->_conf->rgw_nfs_lru_lane_hiwat),
	uid(_uid), key(_user_id, _key) {

      /* no bucket may be named rgw_fs_inst-(.*) */
      fsid = RGWFileHandle::root_name + "rgw_fs_inst-" +
	std::to_string(++(fs_inst));

      root_fh.init_rootfs(fsid /* bucket */, RGWFileHandle::root_name);

      /* pointer to self */
      fs.fs_private = this;

      /* expose public root fh */
      fs.root_fh = root_fh.get_fh();
    }

    friend void intrusive_ptr_add_ref(const RGWLibFS* fs) {
      fs->refcnt.fetch_add(1, std::memory_order_relaxed);
    }

    friend void intrusive_ptr_release(const RGWLibFS* fs) {
      if (fs->refcnt.fetch_sub(1, std::memory_order_release) == 0) {
	std::atomic_thread_fence(std::memory_order_acquire);
	delete fs;
      }
    }

    RGWLibFS* ref() {
      intrusive_ptr_add_ref(this);
      return this;
    }

    inline void rele() {
      intrusive_ptr_release(this);
    }

    void release_evict(RGWFileHandle* fh) {
      /* remove from cache, releases sentinel ref */
      fh_cache.remove(fh->fh.fh_hk.object, fh,
		      RGWFileHandle::FHCache::FLAG_NONE);
      /* release call-path ref */
      (void) fh_lru.unref(fh, cohort::lru::FLAG_NONE);
    }

    int authorize(RGWRados* store) {
      int ret = rgw_get_user_info_by_access_key(store, key.id, user);
      if (ret == 0) {
	RGWAccessKey* key0 = user.get_key0();
	if (!key0 ||
	    (key0->key != key.key))
	  return -EINVAL;
	if (user.suspended)
	  return -ERR_USER_SUSPENDED;
      } else {
	/* try external authenticators (ldap for now) */
	rgw::LDAPHelper* ldh = rgwlib.get_ldh(); /* !nullptr */
	RGWToken token{from_base64(key.id)};
	if (token.valid() && (ldh->auth(token.id, token.key) == 0)) {
	  /* try to store user if it doesn't already exist */
	  if (rgw_get_user_info_by_uid(store, token.id, user) < 0) {
	    int ret = rgw_store_user_info(store, user, NULL, NULL, real_time(),
					  true);
	    if (ret < 0) {
	      lsubdout(get_context(), rgw, 10)
		<< "NOTICE: failed to store new user's info: ret=" << ret
		<< dendl;
	    }
	  }
	} /* auth success */
      }
      return ret;
    } /* authorize */

    /* find RGWFileHandle by id  */
    LookupFHResult lookup_fh(const fh_key& fhk,
			     const uint32_t flags = RGWFileHandle::FLAG_NONE) {
      using std::get;

      // cast int32_t(RGWFileHandle::FLAG_NONE) due to strictness of Clang 
      // the cast transfers a lvalue into a rvalue  in the ctor
      // check the commit message for the full details
      LookupFHResult fhr { nullptr, uint32_t(RGWFileHandle::FLAG_NONE) };

      RGWFileHandle::FHCache::Latch lat;

    retry:
      RGWFileHandle* fh =
	fh_cache.find_latch(fhk.fh_hk.object /* partition selector*/,
			    fhk /* key */, lat /* serializer */,
			    RGWFileHandle::FHCache::FLAG_LOCK);
      /* LATCHED */
      if (fh) {
	fh->mtx.lock(); // XXX !RAII because may-return-LOCKED
	/* need initial ref from LRU (fast path) */
	if (! fh_lru.ref(fh, cohort::lru::FLAG_INITIAL)) {
	  lat.lock->unlock();
	  fh->mtx.unlock();
	  goto retry; /* !LATCHED */
	}
	/* LATCHED, LOCKED */
	if (! (flags & RGWFileHandle::FLAG_LOCK))
	  fh->mtx.unlock(); /* ! LOCKED */
      }
      lat.lock->unlock(); /* !LATCHED */
      get<0>(fhr) = fh;
      return fhr;
    } /* lookup_fh(const fh_key&) */

    /* find or create an RGWFileHandle */
    LookupFHResult lookup_fh(RGWFileHandle* parent, const char *name,
			     const uint32_t flags = RGWFileHandle::FLAG_NONE) {
      using std::get;

      // cast int32_t(RGWFileHandle::FLAG_NONE) due to strictness of Clang 
      // the cast transfers a lvalue into a rvalue  in the ctor
      // check the commit message for the full details
      LookupFHResult fhr { nullptr, uint32_t(RGWFileHandle::FLAG_NONE) };

      /* mount is stale? */
      if (state.flags & FLAG_CLOSED)
	return fhr;

      RGWFileHandle::FHCache::Latch lat;

      std::string obj_name{name};
      std::string key_name{parent->make_key_name(name)};

      lsubdout(get_context(), rgw, 10)
	<< __func__ << " lookup called on "
	<< parent->object_name() << " for " << key_name
	<< " (" << obj_name << ")"
	<< dendl;

      fh_key fhk = parent->make_fhk(key_name);

    retry:
      RGWFileHandle* fh =
	fh_cache.find_latch(fhk.fh_hk.object /* partition selector*/,
			    fhk /* key */, lat /* serializer */,
			    RGWFileHandle::FHCache::FLAG_LOCK);
      /* LATCHED */
      if (fh) {
	fh->mtx.lock(); // XXX !RAII because may-return-LOCKED
	if (fh->flags & RGWFileHandle::FLAG_DELETED) {
	  /* for now, delay briefly and retry */
	  lat.lock->unlock();
	  fh->mtx.unlock();
	  std::this_thread::sleep_for(std::chrono::milliseconds(20));
	  goto retry; /* !LATCHED */
	}
	/* need initial ref from LRU (fast path) */
	if (! fh_lru.ref(fh, cohort::lru::FLAG_INITIAL)) {
	  lat.lock->unlock();
	  fh->mtx.unlock();
	  goto retry; /* !LATCHED */
	}
	/* LATCHED, LOCKED */
	if (! (flags & RGWFileHandle::FLAG_LOCK))
	  fh->mtx.unlock(); /* ! LOCKED */
      } else {
	/* make or re-use handle */
	RGWFileHandle::Factory prototype(this, get_inst(), parent, fhk,
					 obj_name, CREATE_FLAGS(flags));
	fh = static_cast<RGWFileHandle*>(
	  fh_lru.insert(&prototype,
			cohort::lru::Edge::MRU,
			cohort::lru::FLAG_INITIAL));
	if (fh) {
	  /* lock fh (LATCHED) */
	  if (flags & RGWFileHandle::FLAG_LOCK)
	    fh->mtx.lock();
	  /* inserts, releasing latch */
	  fh_cache.insert_latched(fh, lat, RGWFileHandle::FHCache::FLAG_UNLOCK);
	  get<1>(fhr) |= RGWFileHandle::FLAG_CREATE;
	  goto out; /* !LATCHED */
	} else {
	  lat.lock->unlock();
	  goto retry; /* !LATCHED */
	}
      }
      lat.lock->unlock(); /* !LATCHED */
    out:
      get<0>(fhr) = fh;
      return fhr;
    } /*  lookup_fh(RGWFileHandle*, const char *, const uint32_t) */

    inline void unref(RGWFileHandle* fh) {
      (void) fh_lru.unref(fh, cohort::lru::FLAG_NONE);
    }

    inline RGWFileHandle* ref(RGWFileHandle* fh) {
      fh_lru.ref(fh, cohort::lru::FLAG_NONE);
      return fh;
    }

    int getattr(RGWFileHandle* rgw_fh, struct stat* st);

    int setattr(RGWFileHandle* rgw_fh, struct stat* st, uint32_t mask,
		uint32_t flags);

    LookupFHResult stat_bucket(RGWFileHandle* parent,
			       const char *path, uint32_t flags);

    LookupFHResult stat_leaf(RGWFileHandle* parent, const char *path,
			     uint32_t flags);

    int read(RGWFileHandle* rgw_fh, uint64_t offset, size_t length,
	     size_t* bytes_read, void* buffer, uint32_t flags);

    int rename(RGWFileHandle* old_fh, RGWFileHandle* new_fh,
	       const char *old_name, const char *new_name);

    MkObjResult create(RGWFileHandle* parent, const char *name, struct stat *st,
		      uint32_t mask, uint32_t flags);

    MkObjResult mkdir(RGWFileHandle* parent, const char *name, struct stat *st,
		      uint32_t mask, uint32_t flags);
    MkObjResult mkdir2(RGWFileHandle* parent, const char *name, struct stat *st,
		      uint32_t mask, uint32_t flags);

    int unlink(RGWFileHandle* rgw_fh, const char *name,
	       uint32_t flags = FLAG_NONE);

    /* find existing RGWFileHandle */
    RGWFileHandle* lookup_handle(struct rgw_fh_hk fh_hk) {

      if (state.flags & FLAG_CLOSED)
	return nullptr;

      RGWFileHandle::FHCache::Latch lat;
      fh_key fhk(fh_hk);

    retry:
      RGWFileHandle* fh =
	fh_cache.find_latch(fhk.fh_hk.object /* partition selector*/,
			    fhk /* key */, lat /* serializer */,
			    RGWFileHandle::FHCache::FLAG_LOCK);
      /* LATCHED */
      if (! fh) {
	lsubdout(get_context(), rgw, 0)
	  << __func__ << " handle lookup failed <"
	  << fhk.fh_hk.bucket << "," << fhk.fh_hk.object << ">"
	  << "(need persistent handles)"
	  << dendl;
	goto out;
      }
      fh->mtx.lock();
      if (fh->flags & RGWFileHandle::FLAG_DELETED) {
	/* for now, delay briefly and retry */
	lat.lock->unlock();
	fh->mtx.unlock(); /* !LOCKED */
	std::this_thread::sleep_for(std::chrono::milliseconds(20));
	goto retry; /* !LATCHED */
      }
      if (! fh_lru.ref(fh, cohort::lru::FLAG_INITIAL)) {
	lat.lock->unlock();
	fh->mtx.unlock();
	goto retry; /* !LATCHED */
      }
      /* LATCHED */
      fh->mtx.unlock(); /* !LOCKED */
    out:
      lat.lock->unlock(); /* !LATCHED */
      return fh;
    }

    CephContext* get_context() {
      return cct;
    }

    struct rgw_fs* get_fs() { return &fs; }

    uint32_t get_inst() { return fs_inst; }

    RGWUserInfo* get_user() { return &user; }

    void close();
    void gc();
  }; /* RGWLibFS */

static inline std::string make_uri(const std::string& bucket_name,
				   const std::string& object_name) {
  std::string uri("/");
  uri.reserve(bucket_name.length() + object_name.length() + 2);
  uri += bucket_name;
  uri += "/";
  uri += object_name;
  return uri;
}

/*
  read directory content (buckets)
*/

class RGWListBucketsRequest : public RGWLibRequest,
			      public RGWListBuckets /* RGWOp */
{
public:
  RGWFileHandle* rgw_fh;
  uint64_t* offset;
  void* cb_arg;
  rgw_readdir_cb rcb;
  size_t ix;

  RGWListBucketsRequest(CephContext* _cct, RGWUserInfo *_user,
			RGWFileHandle* _rgw_fh, rgw_readdir_cb _rcb,
			void* _cb_arg, uint64_t* _offset)
    : RGWLibRequest(_cct, _user), rgw_fh(_rgw_fh), offset(_offset),
      cb_arg(_cb_arg), rcb(_rcb), ix(0) {
    const std::string& sm = rgw_fh->find_marker(*offset);
    if (sm.size() > 0) {
      RGWListBuckets::marker =
	rgw_fh->relative_object_name();
      if (marker.back() != '/')
	marker += "/";
      marker += sm;
    }
    op = this;
  }

  virtual bool only_bucket() { return false; }

  virtual int op_init() {
    // assign store, s, and dialect_handler
    RGWObjectCtx* rados_ctx
      = static_cast<RGWObjectCtx*>(get_state()->obj_ctx);
    // framework promises to call op_init after parent init
    assert(rados_ctx);
    RGWOp::init(rados_ctx->store, get_state(), this);
    op = this; // assign self as op: REQUIRED
    return 0;
  }

  virtual int header_init() {
    struct req_state* s = get_state();
    s->info.method = "GET";
    s->op = OP_GET;

    /* XXX derp derp derp */
    s->relative_uri = "/";
    s->info.request_uri = "/"; // XXX
    s->info.effective_uri = "/";
    s->info.request_params = "";
    s->info.domain = ""; /* XXX ? */

    // woo
    s->user = user;

    return 0;
  }

  int get_params() {
    limit = -1; /* no limit */
    return 0;
  }

  virtual void send_response_begin(bool has_buckets) {
    sent_data = true;
  }

  virtual void send_response_data(RGWUserBuckets& buckets) {
    if (!sent_data)
      return;
    map<string, RGWBucketEnt>& m = buckets.get_buckets();
    for (const auto& iter : m) {
      boost::string_ref marker{iter.first};
      const RGWBucketEnt& ent = iter.second;
      /* call me maybe */
      this->operator()(ent.bucket.name, marker);
      ++ix;
    }
  } /* send_response_data */

  virtual void send_response_end() {
    // do nothing
  }

  int operator()(const boost::string_ref& name, const boost::string_ref& marker) {
    uint64_t off = XXH64(name.data(), name.length(), fh_key::seed);
    *offset = off;
    /* update traversal cache */
    rgw_fh->add_marker(off, marker, RGW_FS_TYPE_DIRECTORY);
    rcb(name.data(), cb_arg, off);
    return 0;
  }

  bool eof() {
    lsubdout(cct, rgw, 15) << "READDIR offset: " << *offset
			   << " is_truncated: " << is_truncated
			   << dendl;
    return !is_truncated;
  }

}; /* RGWListBucketsRequest */

/*
  read directory content (bucket objects)
*/

  class RGWReaddirRequest : public RGWLibRequest,
			    public RGWListBucket /* RGWOp */
{
public:
  RGWFileHandle* rgw_fh;
  uint64_t* offset;
  void* cb_arg;
  rgw_readdir_cb rcb;
  size_t ix;

  RGWReaddirRequest(CephContext* _cct, RGWUserInfo *_user,
		    RGWFileHandle* _rgw_fh, rgw_readdir_cb _rcb,
		    void* _cb_arg, uint64_t* _offset)
    : RGWLibRequest(_cct, _user), rgw_fh(_rgw_fh), offset(_offset),
      cb_arg(_cb_arg), rcb(_rcb), ix(0) {
    const std::string& sm{rgw_fh->find_marker(*offset)};
    if (sm.size() > 0) {
      RGWListBucket::marker = {rgw_fh->relative_object_name(), ""};
      if (marker.name.back() != '/')
	marker.name += "/";
      marker.name += sm;
    }
    default_max = 1000; // XXX was being omitted
    op = this;
  }

  virtual bool only_bucket() { return false; }

  virtual int op_init() {
    // assign store, s, and dialect_handler
    RGWObjectCtx* rados_ctx
      = static_cast<RGWObjectCtx*>(get_state()->obj_ctx);
    // framework promises to call op_init after parent init
    assert(rados_ctx);
    RGWOp::init(rados_ctx->store, get_state(), this);
    op = this; // assign self as op: REQUIRED
    return 0;
  }

  virtual int header_init() {
    struct req_state* s = get_state();
    s->info.method = "GET";
    s->op = OP_GET;

    /* XXX derp derp derp */
    std::string uri = "/" + rgw_fh->bucket_name() + "/";
    s->relative_uri = uri;
    s->info.request_uri = uri; // XXX
    s->info.effective_uri = uri;
    s->info.request_params = "";
    s->info.domain = ""; /* XXX ? */

    // woo
    s->user = user;

    prefix = rgw_fh->relative_object_name();
    if (prefix.length() > 0)
      prefix += "/";
    delimiter = '/';

    return 0;
  }

  int operator()(const boost::string_ref name, const boost::string_ref marker,
		uint8_t type) {

    assert(name.length() > 0); // XXX

    /* hash offset of name in parent (short name) for NFS readdir cookie */
    uint64_t off = XXH64(name.data(), name.length(), fh_key::seed);
    *offset = off;
    /* update traversal cache */
    rgw_fh->add_marker(off, marker, type);
    rcb(name.data(), cb_arg, off); // XXX has to be legit C-style string
    return 0;
  }

  virtual int get_params() {
    max = default_max;
    return 0;
  }

  virtual void send_response() {
    struct req_state* s = get_state();
    for (const auto& iter : objs) {

      boost::string_ref sref {iter.key.name};

      lsubdout(cct, rgw, 15) << "readdir objects prefix: " << prefix
			     << " obj: " << sref << dendl;

      size_t last_del = sref.find_last_of('/');
      if (last_del != string::npos)
	sref.remove_prefix(last_del+1);

      /* leaf directory? */
      if (sref.empty())
	continue;

      lsubdout(cct, rgw, 15) << "RGWReaddirRequest "
			     << __func__ << " "
			     << "list uri=" << s->relative_uri << " "
			     << " prefix=" << prefix << " "
			     << " obj path=" << iter.key.name
			     << " (" << sref << ")" << ""
			     << dendl;

      /* call me maybe */
      this->operator()(sref, sref, RGW_FS_TYPE_FILE);
      ++ix;
    }
    for (auto& iter : common_prefixes) {

      lsubdout(cct, rgw, 15) << "readdir common prefixes prefix: " << prefix
			     << " iter first: " << iter.first
			     << " iter second: " << iter.second
			     << dendl;

      /* XXX aieee--I have seen this case! */
      if (iter.first == "/")
	continue;

      /* it's safest to modify the element in place--a suffix-modifying
       * string_ref operation is problematic since ULP rgw_file callers
       * will ultimately need a c-string */
      if (iter.first.back() == '/')
	const_cast<std::string&>(iter.first).pop_back();

      boost::string_ref sref{iter.first};

      size_t last_del = sref.find_last_of('/');
      if (last_del != string::npos)
	sref.remove_prefix(last_del+1);

      lsubdout(cct, rgw, 15) << "RGWReaddirRequest "
			     << __func__ << " "
			     << "list uri=" << s->relative_uri << " "
			     << " prefix=" << prefix << " "
			     << " cpref=" << sref
			     << dendl;

      this->operator()(sref, sref, RGW_FS_TYPE_DIRECTORY);
      ++ix;
    }
  }

  virtual void send_versioned_response() {
    send_response();
  }

  bool eof() {
    lsubdout(cct, rgw, 15) << "READDIR offset: " << *offset
			   << " next marker: " << next_marker
			   << " is_truncated: " << is_truncated
			   << dendl;
    return !is_truncated;
  }

}; /* RGWReaddirRequest */

/*
  create bucket
*/

class RGWCreateBucketRequest : public RGWLibRequest,
			       public RGWCreateBucket /* RGWOp */
{
public:
  std::string& uri;

  RGWCreateBucketRequest(CephContext* _cct, RGWUserInfo *_user,
			std::string& _uri)
    : RGWLibRequest(_cct, _user), uri(_uri) {
    op = this;
  }

  virtual bool only_bucket() { return false; }

  virtual int read_permissions(RGWOp* op_obj) {
    /* we ARE a 'create bucket' request (cf. rgw_rest.cc, ll. 1305-6) */
    return 0;
  }

  virtual int op_init() {
    // assign store, s, and dialect_handler
    RGWObjectCtx* rados_ctx
      = static_cast<RGWObjectCtx*>(get_state()->obj_ctx);
    // framework promises to call op_init after parent init
    assert(rados_ctx);
    RGWOp::init(rados_ctx->store, get_state(), this);
    op = this; // assign self as op: REQUIRED
    return 0;
  }

  virtual int header_init() {

    struct req_state* s = get_state();
    s->info.method = "PUT";
    s->op = OP_PUT;

    /* XXX derp derp derp */
    s->relative_uri = uri;
    s->info.request_uri = uri; // XXX
    s->info.effective_uri = uri;
    s->info.request_params = "";
    s->info.domain = ""; /* XXX ? */

    // woo
    s->user = user;

    return 0;
  }

  virtual int get_params() {
    struct req_state* s = get_state();
    RGWAccessControlPolicy_S3 s3policy(s->cct);
    /* we don't have (any) headers, so just create canned ACLs */
    int ret = s3policy.create_canned(s->owner, s->bucket_owner, s->canned_acl);
    policy = s3policy;
    return ret;
  }

  virtual void send_response() {
    /* TODO: something (maybe) */
  }
}; /* RGWCreateBucketRequest */

/*
  delete bucket
*/

class RGWDeleteBucketRequest : public RGWLibRequest,
			       public RGWDeleteBucket /* RGWOp */
{
public:
  std::string& uri;

  RGWDeleteBucketRequest(CephContext* _cct, RGWUserInfo *_user,
			std::string& _uri)
    : RGWLibRequest(_cct, _user), uri(_uri) {
    op = this;
  }

  virtual bool only_bucket() { return true; }

  virtual int op_init() {
    // assign store, s, and dialect_handler
    RGWObjectCtx* rados_ctx
      = static_cast<RGWObjectCtx*>(get_state()->obj_ctx);
    // framework promises to call op_init after parent init
    assert(rados_ctx);
    RGWOp::init(rados_ctx->store, get_state(), this);
    op = this; // assign self as op: REQUIRED
    return 0;
  }

  virtual int header_init() {

    struct req_state* s = get_state();
    s->info.method = "DELETE";
    s->op = OP_DELETE;

    /* XXX derp derp derp */
    s->relative_uri = uri;
    s->info.request_uri = uri; // XXX
    s->info.effective_uri = uri;
    s->info.request_params = "";
    s->info.domain = ""; /* XXX ? */

    // woo
    s->user = user;

    return 0;
  }

  virtual void send_response() {}

}; /* RGWDeleteBucketRequest */

/*
  put object
*/
class RGWPutObjRequest : public RGWLibRequest,
			 public RGWPutObj /* RGWOp */
{
public:
  const std::string& bucket_name;
  const std::string& obj_name;
  buffer::list& bl; /* XXX */
  size_t bytes_written;

  RGWPutObjRequest(CephContext* _cct, RGWUserInfo *_user,
		  const std::string& _bname, const std::string& _oname,
		  buffer::list& _bl)
    : RGWLibRequest(_cct, _user), bucket_name(_bname), obj_name(_oname),
      bl(_bl), bytes_written(0) {
    op = this;
  }

  virtual bool only_bucket() { return true; }

  virtual int op_init() {
    // assign store, s, and dialect_handler
    RGWObjectCtx* rados_ctx
      = static_cast<RGWObjectCtx*>(get_state()->obj_ctx);
    // framework promises to call op_init after parent init
    assert(rados_ctx);
    RGWOp::init(rados_ctx->store, get_state(), this);
    op = this; // assign self as op: REQUIRED

    if (! valid_s3_object_name(obj_name))
      return -ERR_INVALID_OBJECT_NAME;

    return 0;
  }

  virtual int header_init() {

    struct req_state* s = get_state();
    s->info.method = "PUT";
    s->op = OP_PUT;

    /* XXX derp derp derp */
    std::string uri = make_uri(bucket_name, obj_name);
    s->relative_uri = uri;
    s->info.request_uri = uri; // XXX
    s->info.effective_uri = uri;
    s->info.request_params = "";
    s->info.domain = ""; /* XXX ? */

    /* XXX required in RGWOp::execute() */
    s->content_length = bl.length();

    // woo
    s->user = user;

    return 0;
  }

  virtual int get_params() {
    struct req_state* s = get_state();
    RGWAccessControlPolicy_S3 s3policy(s->cct);
    /* we don't have (any) headers, so just create canned ACLs */
    int ret = s3policy.create_canned(s->owner, s->bucket_owner, s->canned_acl);
    policy = s3policy;
    return ret;
  }

  virtual int get_data(buffer::list& _bl) {
    /* XXX for now, use sharing semantics */
    _bl.claim(bl);
    uint32_t len = _bl.length();
    bytes_written += len;
    return len;
  }

  virtual void send_response() {}

  virtual int verify_params() {
    if (bl.length() > cct->_conf->rgw_max_put_size)
      return -ERR_TOO_LARGE;
    return 0;
  }

}; /* RGWPutObjRequest */

/*
  get object
*/

class RGWReadRequest : public RGWLibRequest,
		       public RGWGetObj /* RGWOp */
{
public:
  RGWFileHandle* rgw_fh;
  void *ulp_buffer;
  size_t nread;
  size_t read_resid; /* initialize to len, <= sizeof(ulp_buffer) */
  bool do_hexdump = false;

  RGWReadRequest(CephContext* _cct, RGWUserInfo *_user,
		 RGWFileHandle* _rgw_fh, uint64_t off, uint64_t len,
		 void *_ulp_buffer)
    : RGWLibRequest(_cct, _user), rgw_fh(_rgw_fh), ulp_buffer(_ulp_buffer),
      nread(0), read_resid(len) {
    op = this;

    /* fixup RGWGetObj (already know range parameters) */
    RGWGetObj::range_parsed = true;
    RGWGetObj::get_data = true; // XXX
    RGWGetObj::partial_content = true;
    RGWGetObj::ofs = off;
    RGWGetObj::end = off + len;
  }

  virtual bool only_bucket() { return false; }

  virtual int op_init() {
    // assign store, s, and dialect_handler
    RGWObjectCtx* rados_ctx
      = static_cast<RGWObjectCtx*>(get_state()->obj_ctx);
    // framework promises to call op_init after parent init
    assert(rados_ctx);
    RGWOp::init(rados_ctx->store, get_state(), this);
    op = this; // assign self as op: REQUIRED
    return 0;
  }

  virtual int header_init() {

    struct req_state* s = get_state();
    s->info.method = "GET";
    s->op = OP_GET;

    /* XXX derp derp derp */
    s->relative_uri = make_uri(rgw_fh->bucket_name(),
			       rgw_fh->relative_object_name());
    s->info.request_uri = s->relative_uri; // XXX
    s->info.effective_uri = s->relative_uri;
    s->info.request_params = "";
    s->info.domain = ""; /* XXX ? */

    // woo
    s->user = user;

    return 0;
  }

  virtual int get_params() {
    return 0;
  }

  virtual int send_response_data(ceph::buffer::list& bl, off_t bl_off,
				off_t bl_len) {
    size_t bytes;
    for (auto& bp : bl.buffers()) {
      /* if for some reason bl_off indicates the start-of-data is not at
       * the current buffer::ptr, skip it and account */
      if (bl_off > bp.length()) {
	bl_off -= bp.length();
	continue;
      }
      /* read no more than read_resid */
      bytes = std::min(read_resid, size_t(bp.length()-bl_off));
      memcpy(static_cast<char*>(ulp_buffer)+nread, bp.c_str()+bl_off, bytes);
      read_resid -= bytes; /* reduce read_resid by bytes read */
      nread += bytes;
      bl_off = 0;
      /* stop if we have no residual ulp_buffer */
      if (! read_resid)
	break;
    }
    return 0;
  }

  virtual int send_response_data_error() {
    /* S3 implementation just sends nothing--there is no side effect
     * to simulate here */
    return 0;
  }

}; /* RGWReadRequest */

/*
  delete object
*/

class RGWDeleteObjRequest : public RGWLibRequest,
			    public RGWDeleteObj /* RGWOp */
{
public:
  const std::string& bucket_name;
  const std::string& obj_name;

  RGWDeleteObjRequest(CephContext* _cct, RGWUserInfo *_user,
		      const std::string& _bname, const std::string& _oname)
    : RGWLibRequest(_cct, _user), bucket_name(_bname), obj_name(_oname) {
    op = this;
  }

  virtual bool only_bucket() { return true; }

  virtual int op_init() {
    // assign store, s, and dialect_handler
    RGWObjectCtx* rados_ctx
      = static_cast<RGWObjectCtx*>(get_state()->obj_ctx);
    // framework promises to call op_init after parent init
    assert(rados_ctx);
    RGWOp::init(rados_ctx->store, get_state(), this);
    op = this; // assign self as op: REQUIRED
    return 0;
  }

  virtual int header_init() {

    struct req_state* s = get_state();
    s->info.method = "DELETE";
    s->op = OP_DELETE;

    /* XXX derp derp derp */
    std::string uri = make_uri(bucket_name, obj_name);
    s->relative_uri = uri;
    s->info.request_uri = uri; // XXX
    s->info.effective_uri = uri;
    s->info.request_params = "";
    s->info.domain = ""; /* XXX ? */

    // woo
    s->user = user;

    return 0;
  }

  virtual void send_response() {}

}; /* RGWDeleteObjRequest */

class RGWStatObjRequest : public RGWLibRequest,
			  public RGWGetObj /* RGWOp */
{
public:
  const std::string& bucket_name;
  const std::string& obj_name;
  uint64_t _size;
  uint32_t flags;

  static constexpr uint32_t FLAG_NONE = 0x000;

  RGWStatObjRequest(CephContext* _cct, RGWUserInfo *_user,
		    const std::string& _bname, const std::string& _oname,
		    uint32_t _flags)
    : RGWLibRequest(_cct, _user), bucket_name(_bname), obj_name(_oname),
      _size(0), flags(_flags) {
    op = this;

    /* fixup RGWGetObj (already know range parameters) */
    RGWGetObj::range_parsed = true;
    RGWGetObj::get_data = false; // XXX
    RGWGetObj::partial_content = true;
    RGWGetObj::ofs = 0;
    RGWGetObj::end = UINT64_MAX;
  }

  virtual const string name() { return "stat_obj"; }
  virtual RGWOpType get_type() { return RGW_OP_STAT_OBJ; }

  real_time get_mtime() const {
    return lastmod;
  }

  /* attributes */
  uint64_t get_size() { return _size; }
  real_time ctime() { return mod_time; } // XXX
  real_time mtime() { return mod_time; }
  std::map<string, bufferlist>& get_attrs() { return attrs; }

  buffer::list* get_attr(const std::string& k) {
    auto iter = attrs.find(k);
    return (iter != attrs.end()) ? &(iter->second) : nullptr;
  }

  virtual bool only_bucket() { return false; }

  virtual int op_init() {
    // assign store, s, and dialect_handler
    RGWObjectCtx* rados_ctx
      = static_cast<RGWObjectCtx*>(get_state()->obj_ctx);
    // framework promises to call op_init after parent init
    assert(rados_ctx);
    RGWOp::init(rados_ctx->store, get_state(), this);
    op = this; // assign self as op: REQUIRED
    return 0;
  }

  virtual int header_init() {

    struct req_state* s = get_state();
    s->info.method = "GET";
    s->op = OP_GET;

    /* XXX derp derp derp */
    s->relative_uri = make_uri(bucket_name, obj_name);
    s->info.request_uri = s->relative_uri; // XXX
    s->info.effective_uri = s->relative_uri;
    s->info.request_params = "";
    s->info.domain = ""; /* XXX ? */

    // woo
    s->user = user;

    return 0;
  }

  virtual int get_params() {
    return 0;
  }

  virtual int send_response_data(ceph::buffer::list& _bl, off_t s_off,
				off_t e_off) {
    /* NOP */
    /* XXX save attrs? */
    return 0;
  }

  virtual int send_response_data_error() {
    /* NOP */
    return 0;
  }

  virtual void execute() {
    RGWGetObj::execute();
    _size = get_state()->obj_size;
  }

}; /* RGWStatObjRequest */

class RGWStatBucketRequest : public RGWLibRequest,
			     public RGWStatBucket /* RGWOp */
{
public:
  std::string uri;
  std::map<std::string, buffer::list> attrs;

  RGWStatBucketRequest(CephContext* _cct, RGWUserInfo *_user,
		       const std::string& _path)
    : RGWLibRequest(_cct, _user) {
    uri = "/" + _path;
    op = this;
  }

  buffer::list* get_attr(const std::string& k) {
    auto iter = attrs.find(k);
    return (iter != attrs.end()) ? &(iter->second) : nullptr;
  }

  virtual bool only_bucket() { return false; }

  virtual int op_init() {
    // assign store, s, and dialect_handler
    RGWObjectCtx* rados_ctx
      = static_cast<RGWObjectCtx*>(get_state()->obj_ctx);
    // framework promises to call op_init after parent init
    assert(rados_ctx);
    RGWOp::init(rados_ctx->store, get_state(), this);
    op = this; // assign self as op: REQUIRED
    return 0;
  }

  virtual int header_init() {

    struct req_state* s = get_state();
    s->info.method = "GET";
    s->op = OP_GET;

    /* XXX derp derp derp */
    s->relative_uri = uri;
    s->info.request_uri = uri; // XXX
    s->info.effective_uri = uri;
    s->info.request_params = "";
    s->info.domain = ""; /* XXX ? */

    // woo
    s->user = user;

    return 0;
  }

  real_time get_ctime() const {
    return bucket.creation_time;
  }

  virtual int get_params() {
    return 0;
  }

  virtual void send_response() {
    bucket.creation_time = get_state()->bucket_info.creation_time;
    std::swap(attrs, get_state()->bucket_attrs);
  }

  bool matched() {
    return (bucket.bucket.name.length() > 0);
  }

}; /* RGWStatBucketRequest */

class RGWStatLeafRequest : public RGWLibRequest,
			   public RGWListBucket /* RGWOp */
{
public:
  RGWFileHandle* rgw_fh;
  std::string path;
  bool matched;
  bool is_dir;
  bool exact_matched;

  RGWStatLeafRequest(CephContext* _cct, RGWUserInfo *_user,
		     RGWFileHandle* _rgw_fh, const std::string& _path)
    : RGWLibRequest(_cct, _user), rgw_fh(_rgw_fh), path(_path),
      matched(false), is_dir(false), exact_matched(false) {
    default_max = 1000; // logical max {"foo", "foo/"}
    op = this;
  }

  virtual bool only_bucket() { return false; }

  virtual int op_init() {
    // assign store, s, and dialect_handler
    RGWObjectCtx* rados_ctx
      = static_cast<RGWObjectCtx*>(get_state()->obj_ctx);
    // framework promises to call op_init after parent init
    assert(rados_ctx);
    RGWOp::init(rados_ctx->store, get_state(), this);
    op = this; // assign self as op: REQUIRED
    return 0;
  }

  virtual int header_init() {

    struct req_state* s = get_state();
    s->info.method = "GET";
    s->op = OP_GET;

    /* XXX derp derp derp */
    std::string uri = "/" + rgw_fh->bucket_name() + "/";
    s->relative_uri = uri;
    s->info.request_uri = uri; // XXX
    s->info.effective_uri = uri;
    s->info.request_params = "";
    s->info.domain = ""; /* XXX ? */

    // woo
    s->user = user;

    prefix = rgw_fh->relative_object_name();
    if (prefix.length() > 0)
      prefix += "/";
    prefix += path;
    delimiter = '/';

    return 0;
  }

  virtual int get_params() {
    max = default_max;
    return 0;
  }

  virtual void send_response() {
    struct req_state* s = get_state();
    // try objects
    for (const auto& iter : objs) {
      auto& name = iter.key.name;
      lsubdout(cct, rgw, 15) << "RGWStatLeafRequest "
			     << __func__ << " "
			     << "list uri=" << s->relative_uri << " "
			     << " prefix=" << prefix << " "
			     << " obj path=" << name << ""
			     << " target = " << path << ""
			     << dendl;
      /* XXX is there a missing match-dir case (trailing '/')? */
      matched = true;
      if (name == path)
	exact_matched = true;
      return;
    }
    // try prefixes
    for (auto& iter : common_prefixes) {
      auto& name = iter.first;
      lsubdout(cct, rgw, 15) << "RGWStatLeafRequest "
			     << __func__ << " "
			     << "list uri=" << s->relative_uri << " "
			     << " prefix=" << prefix << " "
			     << " pref path=" << name << " (not chomped)"
			     << " target = " << path << ""
			     << dendl;
      matched = true;
      is_dir = true;
      break;
    }
  }

  virtual void send_versioned_response() {
    send_response();
  }
}; /* RGWStatLeafRequest */

/*
  put object
*/

class RGWWriteRequest : public RGWLibContinuedReq,
			public RGWPutObj /* RGWOp */
{
public:
  const std::string& bucket_name;
  const std::string& obj_name;
  RGWFileHandle* rgw_fh;
  RGWPutObjProcessor *processor;
  buffer::list data;
  uint64_t timer_id;
  MD5 hash;
  off_t real_ofs;
  size_t bytes_written;
  bool multipart;
  bool eio;

  RGWWriteRequest(CephContext* _cct, RGWUserInfo *_user, RGWFileHandle* _fh,
		  const std::string& _bname, const std::string& _oname)
    : RGWLibContinuedReq(_cct, _user), bucket_name(_bname), obj_name(_oname),
      rgw_fh(_fh), processor(nullptr), real_ofs(0), bytes_written(0),
      multipart(false), eio(false) {

    int ret = header_init();
    if (ret == 0) {
      ret = init_from_header(get_state());
    }
    op = this;
  }

  virtual bool only_bucket() { return true; }

  virtual int op_init() {
    // assign store, s, and dialect_handler
    RGWObjectCtx* rados_ctx
      = static_cast<RGWObjectCtx*>(get_state()->obj_ctx);
    // framework promises to call op_init after parent init
    assert(rados_ctx);
    RGWOp::init(rados_ctx->store, get_state(), this);
    op = this; // assign self as op: REQUIRED
    return 0;
  }

  virtual int header_init() {

    struct req_state* s = get_state();
    s->info.method = "PUT";
    s->op = OP_PUT;

    /* XXX derp derp derp */
    std::string uri = make_uri(bucket_name, obj_name);
    s->relative_uri = uri;
    s->info.request_uri = uri; // XXX
    s->info.effective_uri = uri;
    s->info.request_params = "";
    s->info.domain = ""; /* XXX ? */

    // woo
    s->user = user;

    return 0;
  }

  virtual RGWPutObjProcessor *select_processor(RGWObjectCtx& obj_ctx,
					       bool *is_multipart) {
    struct req_state* s = get_state();
    uint64_t part_size = s->cct->_conf->rgw_obj_stripe_size;
    RGWPutObjProcessor_Atomic *processor =
      new RGWPutObjProcessor_Atomic(obj_ctx, s->bucket_info, s->bucket,
				    s->object.name, part_size, s->req_id,
				    s->bucket_info.versioning_enabled());
    processor->set_olh_epoch(olh_epoch);
    processor->set_version_id(version_id);
    return processor;
  }

  virtual int get_params() {
    struct req_state* s = get_state();
    RGWAccessControlPolicy_S3 s3policy(s->cct);
    /* we don't have (any) headers, so just create canned ACLs */
    int ret = s3policy.create_canned(s->owner, s->bucket_owner, s->canned_acl);
    policy = s3policy;
    return ret;
  }

  virtual int get_data(buffer::list& _bl) {
    /* XXX for now, use sharing semantics */
    uint32_t len = data.length();
    _bl.claim(data);
    bytes_written += len;
    return len;
  }

  void put_data(off_t off, buffer::list& _bl) {
    if (off != real_ofs) {
      eio = true;
    }
    data.claim(_bl);
    real_ofs += data.length();
    ofs = off; /* consumed in exec_continue() */
  }

  virtual int exec_start();
  virtual int exec_continue();
  virtual int exec_finish();

  virtual void send_response() {}

  virtual int verify_params() {
    return 0;
  }
}; /* RGWWriteRequest */

/*
  copy object
*/
class RGWCopyObjRequest : public RGWLibRequest,
			  public RGWCopyObj /* RGWOp */
{
public:
  RGWFileHandle* src_parent;
  RGWFileHandle* dst_parent;
  const std::string& src_name;
  const std::string& dst_name;

  RGWCopyObjRequest(CephContext* _cct, RGWUserInfo *_user,
		    RGWFileHandle* _src_parent, RGWFileHandle* _dst_parent,
		    const std::string& _src_name, const std::string& _dst_name)
    : RGWLibRequest(_cct, _user), src_parent(_src_parent),
      dst_parent(_dst_parent), src_name(_src_name), dst_name(_dst_name) {
    /* all requests have this */
    op = this;

    /* allow this request to replace selected attrs */
    attrs_mod = RGWRados::ATTRSMOD_MERGE;
  }

  virtual bool only_bucket() { return true; }

  virtual int op_init() {
    // assign store, s, and dialect_handler
    RGWObjectCtx* rados_ctx
      = static_cast<RGWObjectCtx*>(get_state()->obj_ctx);
    // framework promises to call op_init after parent init
    assert(rados_ctx);
    RGWOp::init(rados_ctx->store, get_state(), this);
    op = this; // assign self as op: REQUIRED

    return 0;
  }

  virtual int header_init() {

    struct req_state* s = get_state();
    s->info.method = "PUT"; // XXX check
    s->op = OP_PUT;

    src_bucket_name = src_parent->bucket_name();
    // need s->src_bucket_name?
    src_object.name = src_parent->format_child_name(src_name);
    // need s->src_object?

    dest_bucket_name = dst_parent->bucket_name();
    // need s->bucket.name?
    dest_object = dst_parent->format_child_name(dst_name);
    // need s->object_name?

    if (! valid_s3_object_name(dest_object))
      return -ERR_INVALID_OBJECT_NAME;

    /* XXX and fixup key attr (could optimize w/string ref and
     * dest_object) */
    buffer::list ux_key;
    std::string key_name{dst_parent->make_key_name(dst_name.c_str())};
    fh_key fhk = dst_parent->make_fhk(key_name);
    rgw::encode(fhk, ux_key);
    emplace_attr(RGW_ATTR_UNIX_KEY1, std::move(ux_key));

#if 0 /* XXX needed? */
    s->relative_uri = uri;
    s->info.request_uri = uri; // XXX
    s->info.effective_uri = uri;
    s->info.request_params = "";
    s->info.domain = ""; /* XXX ? */
#endif

    // woo
    s->user = user;

    return 0;
  }

  virtual int get_params() {
    struct req_state* s = get_state();
    RGWAccessControlPolicy_S3 s3policy(s->cct);
    /* we don't have (any) headers, so just create canned ACLs */
    int ret = s3policy.create_canned(s->owner, s->bucket_owner, s->canned_acl);
    dest_policy = s3policy;
    return ret;
  }

  virtual void send_response() {}
  virtual void send_partial_response(off_t ofs) {}

}; /* RGWCopyObjRequest */

class RGWSetAttrsRequest : public RGWLibRequest,
			   public RGWSetAttrs /* RGWOp */
{
public:
  const std::string& bucket_name;
  const std::string& obj_name;

  RGWSetAttrsRequest(CephContext* _cct, RGWUserInfo *_user,
		     const std::string& _bname, const std::string& _oname)
    : RGWLibRequest(_cct, _user), bucket_name(_bname), obj_name(_oname) {
    op = this;
  }

  virtual bool only_bucket() { return false; }

  virtual int op_init() {
    // assign store, s, and dialect_handler
    RGWObjectCtx* rados_ctx
      = static_cast<RGWObjectCtx*>(get_state()->obj_ctx);
    // framework promises to call op_init after parent init
    assert(rados_ctx);
    RGWOp::init(rados_ctx->store, get_state(), this);
    op = this; // assign self as op: REQUIRED
    return 0;
  }

  virtual int header_init() {

    struct req_state* s = get_state();
    s->info.method = "PUT";
    s->op = OP_PUT;

    /* XXX derp derp derp */
    std::string uri = make_uri(bucket_name, obj_name);
    s->relative_uri = uri;
    s->info.request_uri = uri; // XXX
    s->info.effective_uri = uri;
    s->info.request_params = "";
    s->info.domain = ""; /* XXX ? */

    // woo
    s->user = user;

    return 0;
  }

  virtual int get_params() {
    return 0;
  }

  virtual void send_response() {}

}; /* RGWSetAttrsRequest */

} /* namespace rgw */

#endif /* RGW_FILE_H */<|MERGE_RESOLUTION|>--- conflicted
+++ resolved
@@ -235,11 +235,8 @@
     static constexpr uint32_t FLAG_DELETED = 0x0080;
     static constexpr uint32_t FLAG_UNLINK_THIS = 0x0100;
     static constexpr uint32_t FLAG_LOCKED = 0x0200;
-<<<<<<< HEAD
     static constexpr uint32_t FLAG_STATELESS_OPEN = 0x0400;
-=======
-    static constexpr uint32_t FLAG_EXACT_MATCH = 0x0400;
->>>>>>> 9d813baf
+    static constexpr uint32_t FLAG_EXACT_MATCH = 0x0800;
 
 #define CREATE_FLAGS(x) \
     ((x) & ~(RGWFileHandle::FLAG_CREATE|RGWFileHandle::FLAG_LOCK))
