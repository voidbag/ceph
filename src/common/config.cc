// -*- mode:C++; tab-width:8; c-basic-offset:2; indent-tabs-mode:t -*-
// vim: ts=8 sw=2 smarttab
/*
 * Ceph - scalable distributed file system
 *
 * Copyright (C) 2004-2006 Sage Weil <sage@newdream.net>
 *
 * This is free software; you can redistribute it and/or
 * modify it under the terms of the GNU Lesser General Public
 * License version 2.1, as published by the Free Software
 * Foundation.  See file COPYING.
 *
 */

#include "auth/Auth.h"
#include "common/BackTrace.h"
#include "common/Clock.h"
#include "common/ConfUtils.h"
#include "common/DoutStreambuf.h"
#include "common/perf_counters.h"
#include "common/ceph_argparse.h"
#include "global/global_init.h"
#include "common/config.h"
#include "common/dyn_snprintf.h"
#include "common/static_assert.h"
#include "common/strtol.h"
#include "common/version.h"
#include "include/atomic.h"
#include "include/str_list.h"
#include "include/types.h"
#include "msg/msg_types.h"
#include "osd/osd_types.h"

#include <errno.h>
#include <fcntl.h>
#include <fstream>
#include <stdlib.h>
#include <string.h>
#include <syslog.h>
#include <sys/stat.h>
#include <sys/types.h>

/* Don't use standard Ceph logging in this file.
 * We can't use logging until it's initialized, and a lot of the necessary
 * initialization happens here.
 */
#undef dout
#undef pdout
#undef derr
#undef generic_dout
#undef dendl

using std::map;
using std::multimap;
using std::pair;
using std::set;
using std::string;

const char *CEPH_CONF_FILE_DEFAULT = "/etc/ceph/ceph.conf, ~/.ceph/config, ceph.conf";

// file layouts
struct ceph_file_layout g_default_file_layout = {
 fl_stripe_unit: init_le32(1<<22),
 fl_stripe_count: init_le32(1),
 fl_object_size: init_le32(1<<22),
 fl_cas_hash: init_le32(0),
 fl_object_stripe_unit: init_le32(0),
 fl_pg_preferred : init_le32(-1),
 fl_pg_pool : init_le32(-1),
};

#define _STR(x) #x
#define STRINGIFY(x) _STR(x)

#define TYCHECK(x, ty) STATIC_ASSERT(sizeof(((struct md_config_t *)0)->x) == sizeof(ty))

#define OPTION_OPT_STR(name, def_val) \
       { STRINGIFY(name) + TYCHECK(name, std::string), \
	  OPT_STR, offsetof(struct md_config_t, name), def_val, 0, 0 }

#define OPTION_OPT_ADDR(name, def_val) \
       { STRINGIFY(name) + TYCHECK(name, entity_addr_t), \
	 OPT_ADDR, offsetof(struct md_config_t, name), def_val, 0, 0 }

#define OPTION_OPT_LONGLONG(name, def_val) \
       { STRINGIFY(name) + TYCHECK(name, long long), \
         OPT_LONGLONG, offsetof(struct md_config_t, name), 0, def_val, 0 }

#define OPTION_OPT_INT(name, def_val) \
       { STRINGIFY(name) + TYCHECK(name, int), \
         OPT_INT, offsetof(struct md_config_t, name), 0, def_val, 0 }

#define OPTION_OPT_BOOL(name, def_val) \
       { STRINGIFY(name) + TYCHECK(name, bool), \
         OPT_BOOL, offsetof(struct md_config_t, name), 0, def_val, 0 }

#define OPTION_OPT_U32(name, def_val) \
       { STRINGIFY(name) + TYCHECK(name, uint32_t), \
         OPT_U32, offsetof(struct md_config_t, name), 0, def_val, 0 }

#define OPTION_OPT_U64(name, def_val) \
       { STRINGIFY(name) + TYCHECK(name, uint64_t), \
         OPT_U64, offsetof(struct md_config_t, name), 0, def_val, 0 }

#define OPTION_OPT_DOUBLE(name, def_val) \
       { STRINGIFY(name) + TYCHECK(name, double), \
	 OPT_DOUBLE, offsetof(struct md_config_t, name), 0, 0, def_val }

#define OPTION_OPT_FLOAT(name, def_val) \
       { STRINGIFY(name) + TYCHECK(name, float), \
	 OPT_FLOAT, offsetof(struct md_config_t, name), 0, 0, def_val }

#define OPTION(name, type, def_val) OPTION_##type(name, def_val)

void *config_option::conf_ptr(md_config_t *conf) const
{
  void *v = (void*)(((char*)conf) + md_conf_off);
  return v;
}

const void *config_option::conf_ptr(const md_config_t *conf) const
{
  const void *v = (const void*)(((const char*)conf) + md_conf_off);
  return v;
}

struct config_option config_optionsp[] = {
  OPTION(host, OPT_STR, "localhost"),
  OPTION(public_addr, OPT_ADDR, NULL),
  OPTION(cluster_addr, OPT_ADDR, NULL),
  OPTION(num_client, OPT_INT, 1),
  OPTION(monmap, OPT_STR, 0),
  OPTION(mon_host, OPT_STR, 0),
  OPTION(daemonize, OPT_BOOL, false),
  OPTION(admin_socket, OPT_STR, ""),
  OPTION(log_file, OPT_STR, 0),
  OPTION(log_dir, OPT_STR, 0),
  OPTION(log_sym_dir, OPT_STR, 0),
  OPTION(log_sym_history, OPT_INT, 10),
  OPTION(log_to_stderr, OPT_INT, LOG_TO_STDERR_ALL),
  OPTION(log_to_syslog, OPT_BOOL, false),
  OPTION(log_per_instance, OPT_BOOL, false),
  OPTION(clog_to_monitors, OPT_BOOL, true),
  OPTION(clog_to_syslog, OPT_BOOL, false),
  OPTION(pid_file, OPT_STR, 0),
  OPTION(chdir, OPT_STR, "/"),
  OPTION(max_open_files, OPT_LONGLONG, 0),
  OPTION(debug, OPT_INT, 0),
  OPTION(debug_lockdep, OPT_INT, 0),
  OPTION(debug_context, OPT_INT, 0),
  OPTION(debug_mds, OPT_INT, 1),
  OPTION(debug_mds_balancer, OPT_INT, 1),
  OPTION(debug_mds_log, OPT_INT, 1),
  OPTION(debug_mds_log_expire, OPT_INT, 1),
  OPTION(debug_mds_migrator, OPT_INT, 1),
  OPTION(debug_buffer, OPT_INT, 0),
  OPTION(debug_timer, OPT_INT, 0),
  OPTION(debug_filer, OPT_INT, 0),
  OPTION(debug_objecter, OPT_INT, 0),
  OPTION(debug_rados, OPT_INT, 0),
  OPTION(debug_rbd, OPT_INT, 0),
  OPTION(debug_journaler, OPT_INT, 0),
  OPTION(debug_objectcacher, OPT_INT, 0),
  OPTION(debug_client, OPT_INT, 0),
  OPTION(debug_osd, OPT_INT, 0),
  OPTION(debug_filestore, OPT_INT, 1),
  OPTION(debug_journal, OPT_INT, 1),
  OPTION(debug_bdev, OPT_INT, 1),         // block device
  OPTION(debug_ms, OPT_INT, 0),
  OPTION(debug_mon, OPT_INT, 1),
  OPTION(debug_monc, OPT_INT, 0),
  OPTION(debug_paxos, OPT_INT, 0),
  OPTION(debug_tp, OPT_INT, 0),
  OPTION(debug_auth, OPT_INT, 1),
  OPTION(debug_finisher, OPT_INT, 1),
  OPTION(key, OPT_STR, 0),
  OPTION(keyfile, OPT_STR, 0),
  OPTION(keyring, OPT_STR, "/etc/ceph/keyring,/etc/ceph/keyring.bin"),
  OPTION(ms_tcp_nodelay, OPT_BOOL, true),
  OPTION(ms_initial_backoff, OPT_DOUBLE, .2),
  OPTION(ms_max_backoff, OPT_DOUBLE, 15.0),
  OPTION(ms_nocrc, OPT_BOOL, false),
  OPTION(ms_die_on_bad_msg, OPT_BOOL, false),
  OPTION(ms_dispatch_throttle_bytes, OPT_U64, 100 << 20),
  OPTION(ms_bind_ipv6, OPT_BOOL, false),
  OPTION(ms_rwthread_stack_bytes, OPT_U64, 1024 << 10),
  OPTION(ms_tcp_read_timeout, OPT_U64, 900),
  OPTION(ms_inject_socket_failures, OPT_U64, 0),
  OPTION(mon_data, OPT_STR, 0),
  OPTION(mon_tick_interval, OPT_INT, 5),
  OPTION(mon_subscribe_interval, OPT_DOUBLE, 300),
  OPTION(mon_osd_down_out_interval, OPT_INT, 300), // seconds
  OPTION(mon_lease, OPT_FLOAT, 5),       // lease interval
  OPTION(mon_lease_renew_interval, OPT_FLOAT, 3), // on leader, to renew the lease
  OPTION(mon_lease_ack_timeout, OPT_FLOAT, 10.0), // on leader, if lease isn't acked by all peons
  OPTION(mon_clock_drift_allowed, OPT_FLOAT, .010), // allowed clock drift between monitors
  OPTION(mon_clock_drift_warn_backoff, OPT_FLOAT, 5), // exponential backoff for clock drift warnings
  OPTION(mon_accept_timeout, OPT_FLOAT, 10.0),    // on leader, if paxos update isn't accepted
  OPTION(mon_pg_create_interval, OPT_FLOAT, 30.0), // no more than every 30s
  OPTION(mon_osd_full_ratio, OPT_INT, 95), // what % full makes an OSD "full"
  OPTION(mon_osd_nearfull_ratio, OPT_INT, 85), // what % full makes an OSD near full
  OPTION(mon_globalid_prealloc, OPT_INT, 100),   // how many globalids to prealloc
  OPTION(mon_osd_report_timeout, OPT_INT, 900),    // grace period before declaring unresponsive OSDs dead
  OPTION(mon_force_standby_active, OPT_BOOL, true), // should mons force standby-replay mds to be active
  OPTION(paxos_propose_interval, OPT_DOUBLE, 1.0),  // gather updates for this long before proposing a map update
  OPTION(paxos_min_wait, OPT_DOUBLE, 0.05),  // min time to gather updates for after period of inactivity
  OPTION(paxos_observer_timeout, OPT_DOUBLE, 5*60), // gather updates for this long before proposing a map update
  OPTION(clock_offset, OPT_DOUBLE, 0), // how much to offset the system clock in Clock.cc
  OPTION(auth_supported, OPT_STR, "none"),
  OPTION(auth_mon_ticket_ttl, OPT_DOUBLE, 60*60*12),
  OPTION(auth_service_ticket_ttl, OPT_DOUBLE, 60*60),
  OPTION(mon_client_hunt_interval, OPT_DOUBLE, 3.0),   // try new mon every N seconds until we connect
  OPTION(mon_client_ping_interval, OPT_DOUBLE, 10.0),  // ping every N seconds
  OPTION(client_cache_size, OPT_INT, 16384),
  OPTION(client_cache_mid, OPT_FLOAT, .75),
  OPTION(client_cache_stat_ttl, OPT_INT, 0), // seconds until cached stat results become invalid
  OPTION(client_cache_readdir_ttl, OPT_INT, 1),  // 1 second only
  OPTION(client_use_random_mds, OPT_BOOL, false),
  OPTION(client_mount_timeout, OPT_DOUBLE, 30.0),
  OPTION(client_unmount_timeout, OPT_DOUBLE, 10.0),
  OPTION(client_tick_interval, OPT_DOUBLE, 1.0),
  OPTION(client_trace, OPT_STR, 0),
  OPTION(client_readahead_min, OPT_LONGLONG, 128*1024),  // readahead at _least_ this much.
  OPTION(client_readahead_max_bytes, OPT_LONGLONG, 0),  //8 * 1024*1024,
  OPTION(client_readahead_max_periods, OPT_LONGLONG, 4),  // as multiple of file layout period (object size * num stripes)
  OPTION(client_snapdir, OPT_STR, ".snap"),
  OPTION(client_mountpoint, OPT_STR, "/"),
  OPTION(client_notify_timeout, OPT_INT, 10), // in seconds
  OPTION(client_oc, OPT_BOOL, true),
  OPTION(client_oc_size, OPT_INT, 1024*1024* 200),    // MB * n
  OPTION(client_oc_max_dirty, OPT_INT, 1024*1024* 100),    // MB * n  (dirty OR tx.. bigish)
  OPTION(client_oc_target_dirty, OPT_INT, 1024*1024* 8), // target dirty (keep this smallish)
  // note: the max amount of "in flight" dirty data is roughly (max - target)
  OPTION(client_oc_max_sync_write, OPT_U64, 128*1024),   // sync writes >= this use wrlock
  OPTION(objecter_tick_interval, OPT_DOUBLE, 5.0),
  OPTION(objecter_mon_retry_interval, OPT_DOUBLE, 5.0),
  OPTION(objecter_timeout, OPT_DOUBLE, 10.0),    // before we ask for a map
  OPTION(objecter_inflight_op_bytes, OPT_U64, 1024*1024*100), //max in-flight data (both directions)
  OPTION(journaler_allow_split_entries, OPT_BOOL, true),
  OPTION(journaler_write_head_interval, OPT_INT, 15),
  OPTION(journaler_prefetch_periods, OPT_INT, 10),   // * journal object size
  OPTION(journaler_prezero_periods, OPT_INT, 5),     // * journal object size
  OPTION(journaler_batch_interval, OPT_DOUBLE, .001),   // seconds.. max add'l latency we artificially incur
  OPTION(journaler_batch_max, OPT_U64, 0),  // max bytes we'll delay flushing; disable, for now....
  OPTION(mds_max_file_size, OPT_U64, 1ULL << 40),
  OPTION(mds_cache_size, OPT_INT, 100000),
  OPTION(mds_cache_mid, OPT_FLOAT, .7),
  OPTION(mds_mem_max, OPT_INT, 1048576),        // KB
  OPTION(mds_dir_commit_ratio, OPT_FLOAT, .5),
  OPTION(mds_dir_max_commit_size, OPT_INT, 90), // MB
  OPTION(mds_decay_halflife, OPT_FLOAT, 5),
  OPTION(mds_beacon_interval, OPT_FLOAT, 4),
  OPTION(mds_beacon_grace, OPT_FLOAT, 15),
  OPTION(mds_blacklist_interval, OPT_FLOAT, 24.0*60.0),  // how long to blacklist failed nodes
  OPTION(mds_session_timeout, OPT_FLOAT, 60),    // cap bits and leases time out if client idle
  OPTION(mds_session_autoclose, OPT_FLOAT, 300), // autoclose idle session
  OPTION(mds_reconnect_timeout, OPT_FLOAT, 45),  // seconds to wait for clients during mds restart
                //  make it (mds_session_timeout - mds_beacon_grace)
  OPTION(mds_tick_interval, OPT_FLOAT, 5),
  OPTION(mds_dirstat_min_interval, OPT_FLOAT, 1),    // try to avoid propagating more often than this
  OPTION(mds_scatter_nudge_interval, OPT_FLOAT, 5),  // how quickly dirstat changes propagate up the hierarchy
  OPTION(mds_client_prealloc_inos, OPT_INT, 1000),
  OPTION(mds_early_reply, OPT_BOOL, true),
  OPTION(mds_use_tmap, OPT_BOOL, true),        // use trivialmap for dir updates
  OPTION(mds_default_dir_hash, OPT_INT, CEPH_STR_HASH_RJENKINS),
  OPTION(mds_log, OPT_BOOL, true),
  OPTION(mds_log_skip_corrupt_events, OPT_BOOL, false),
  OPTION(mds_log_max_events, OPT_INT, -1),
  OPTION(mds_log_max_segments, OPT_INT, 30),  // segment size defined by FileLayout, above
  OPTION(mds_log_max_expiring, OPT_INT, 20),
  OPTION(mds_log_eopen_size, OPT_INT, 100),   // # open inodes per log entry
  OPTION(mds_bal_sample_interval, OPT_FLOAT, 3.0),  // every 5 seconds
  OPTION(mds_bal_replicate_threshold, OPT_FLOAT, 8000),
  OPTION(mds_bal_unreplicate_threshold, OPT_FLOAT, 0),
  OPTION(mds_bal_frag, OPT_BOOL, false),
  OPTION(mds_bal_split_size, OPT_INT, 10000),
  OPTION(mds_bal_split_rd, OPT_FLOAT, 25000),
  OPTION(mds_bal_split_wr, OPT_FLOAT, 10000),
  OPTION(mds_bal_split_bits, OPT_INT, 3),
  OPTION(mds_bal_merge_size, OPT_INT, 50),
  OPTION(mds_bal_merge_rd, OPT_FLOAT, 1000),
  OPTION(mds_bal_merge_wr, OPT_FLOAT, 1000),
  OPTION(mds_bal_interval, OPT_INT, 10),           // seconds
  OPTION(mds_bal_fragment_interval, OPT_INT, 5),      // seconds
  OPTION(mds_bal_idle_threshold, OPT_FLOAT, 0),
  OPTION(mds_bal_max, OPT_INT, -1),
  OPTION(mds_bal_max_until, OPT_INT, -1),
  OPTION(mds_bal_mode, OPT_INT, 0),
  OPTION(mds_bal_min_rebalance, OPT_FLOAT, .1),  // must be this much above average before we export anything
  OPTION(mds_bal_min_start, OPT_FLOAT, .2),      // if we need less than this, we don't do anything
  OPTION(mds_bal_need_min, OPT_FLOAT, .8),       // take within this range of what we need
  OPTION(mds_bal_need_max, OPT_FLOAT, 1.2),
  OPTION(mds_bal_midchunk, OPT_FLOAT, .3),       // any sub bigger than this taken in full
  OPTION(mds_bal_minchunk, OPT_FLOAT, .001),     // never take anything smaller than this
  OPTION(mds_bal_target_removal_min, OPT_INT, 5), // min balance iterations before old target is removed
  OPTION(mds_bal_target_removal_max, OPT_INT, 10), // max balance iterations before old target is removed
  OPTION(mds_replay_interval, OPT_FLOAT, 1.0), // time to wait before starting replay again
  OPTION(mds_shutdown_check, OPT_INT, 0),
  OPTION(mds_thrash_exports, OPT_INT, 0),
  OPTION(mds_thrash_fragments, OPT_INT, 0),
  OPTION(mds_dump_cache_on_map, OPT_BOOL, false),
  OPTION(mds_dump_cache_after_rejoin, OPT_BOOL, false),
  OPTION(mds_verify_scatter, OPT_BOOL, false),
  OPTION(mds_debug_scatterstat, OPT_BOOL, false),
  OPTION(mds_debug_frag, OPT_BOOL, false),
  OPTION(mds_debug_auth_pins, OPT_BOOL, false),
  OPTION(mds_debug_subtrees, OPT_BOOL, false),
  OPTION(mds_kill_mdstable_at, OPT_INT, 0),
  OPTION(mds_kill_export_at, OPT_INT, 0),
  OPTION(mds_kill_import_at, OPT_INT, 0),
  OPTION(mds_kill_rename_at, OPT_INT, 0),
  OPTION(mds_wipe_sessions, OPT_BOOL, 0),
  OPTION(mds_wipe_ino_prealloc, OPT_BOOL, 0),
  OPTION(mds_skip_ino, OPT_INT, 0),
  OPTION(max_mds, OPT_INT, 1),
  OPTION(mds_standby_for_name, OPT_STR, 0),
  OPTION(mds_standby_for_rank, OPT_INT, -1),
  OPTION(mds_standby_replay, OPT_BOOL, false),
  OPTION(osd_data, OPT_STR, 0),
  OPTION(osd_journal, OPT_STR, 0),
  OPTION(osd_journal_size, OPT_INT, 0),         // in mb
  OPTION(osd_max_write_size, OPT_INT, 90),
  OPTION(osd_balance_reads, OPT_BOOL, false),
  OPTION(osd_shed_reads, OPT_INT, false),     // forward from primary to replica
  OPTION(osd_shed_reads_min_latency, OPT_DOUBLE, .01),       // min local latency
  OPTION(osd_shed_reads_min_latency_diff, OPT_DOUBLE, .01),  // min latency difference
  OPTION(osd_shed_reads_min_latency_ratio, OPT_DOUBLE, 1.5),  // 1.2 == 20% higher than peer
  OPTION(osd_client_message_size_cap, OPT_U64, 500*1024L*1024L), // default to 200MB client data allowed in-memory
  OPTION(osd_stat_refresh_interval, OPT_DOUBLE, .5),
  OPTION(osd_pg_bits, OPT_INT, 6),  // bits per osd
  OPTION(osd_pgp_bits, OPT_INT, 6),  // bits per osd
  OPTION(osd_lpg_bits, OPT_INT, 2),  // bits per osd
  OPTION(osd_pg_layout, OPT_INT, CEPH_PG_LAYOUT_CRUSH),
  OPTION(osd_min_rep, OPT_INT, 1),
  OPTION(osd_max_rep, OPT_INT, 10),
  OPTION(osd_min_raid_width, OPT_INT, 3),
  OPTION(osd_max_raid_width, OPT_INT, 2),
  OPTION(osd_pool_default_crush_rule, OPT_INT, 0),
  OPTION(osd_pool_default_size, OPT_INT, 2),
  OPTION(osd_pool_default_pg_num, OPT_INT, 8),
  OPTION(osd_pool_default_pgp_num, OPT_INT, 8),
  OPTION(osd_op_threads, OPT_INT, 2),    // 0 == no threading
  OPTION(osd_max_opq, OPT_INT, 10),
  OPTION(osd_disk_threads, OPT_INT, 1),
  OPTION(osd_recovery_threads, OPT_INT, 1),
  OPTION(osd_age, OPT_FLOAT, .8),
  OPTION(osd_age_time, OPT_INT, 0),
  OPTION(osd_heartbeat_interval, OPT_INT, 1),
  OPTION(osd_mon_heartbeat_interval, OPT_INT, 30),  // if no peers, ping monitor
  OPTION(osd_heartbeat_grace, OPT_INT, 20),
  OPTION(osd_mon_report_interval_max, OPT_INT, 120),
  OPTION(osd_mon_report_interval_min, OPT_INT, 5),  // pg stats, failures, up_thru, boot.
  OPTION(osd_min_down_reporters, OPT_INT, 1),   // number of OSDs who need to report a down OSD for it to count
  OPTION(osd_min_down_reports, OPT_INT, 3),     // number of times a down OSD must be reported for it to count
  OPTION(osd_replay_window, OPT_INT, 45),
  OPTION(osd_preserve_trimmed_log, OPT_BOOL, true),
  OPTION(osd_auto_mark_unfound_lost, OPT_BOOL, false),
  OPTION(osd_recovery_delay_start, OPT_FLOAT, 15),
  OPTION(osd_recovery_max_active, OPT_INT, 5),
  OPTION(osd_recovery_max_chunk, OPT_U64, 1<<20),  // max size of push chunk
  OPTION(osd_recovery_forget_lost_objects, OPT_BOOL, false),   // off for now
  OPTION(osd_max_scrubs, OPT_INT, 1),
  OPTION(osd_scrub_load_threshold, OPT_FLOAT, 0.5),
  OPTION(osd_scrub_min_interval, OPT_FLOAT, 300),
  OPTION(osd_scrub_max_interval, OPT_FLOAT, 60*60*24),   // once a day
  OPTION(osd_auto_weight, OPT_BOOL, false),
  OPTION(osd_class_error_timeout, OPT_DOUBLE, 60.0),  // seconds
  OPTION(osd_class_timeout, OPT_DOUBLE, 60*60.0), // seconds
  OPTION(osd_class_dir, OPT_STR, "/usr/lib/rados-classes"),
  OPTION(osd_check_for_log_corruption, OPT_BOOL, false),
  OPTION(osd_use_stale_snap, OPT_BOOL, false),
  OPTION(osd_rollback_to_cluster_snap, OPT_STR, 0),
  OPTION(osd_max_notify_timeout, OPT_U32, 30), // max notify timeout in seconds
  OPTION(filestore, OPT_BOOL, false),
  OPTION(filestore_max_sync_interval, OPT_DOUBLE, 5),    // seconds
  OPTION(filestore_min_sync_interval, OPT_DOUBLE, .01),  // seconds
  OPTION(filestore_fake_attrs, OPT_BOOL, false),
  OPTION(filestore_fake_collections, OPT_BOOL, false),
  OPTION(filestore_dev, OPT_STR, 0),
  OPTION(filestore_btrfs_trans, OPT_BOOL, false),
  OPTION(filestore_btrfs_snap, OPT_BOOL, true),
  OPTION(filestore_btrfs_clone_range, OPT_BOOL, true),
  OPTION(filestore_fsync_flushes_journal_data, OPT_BOOL, false),
  OPTION(filestore_fiemap, OPT_BOOL, true),     // (try to) use fiemap
  OPTION(filestore_flusher, OPT_BOOL, true),
  OPTION(filestore_flusher_max_fds, OPT_INT, 512),
  OPTION(filestore_sync_flush, OPT_BOOL, false),
  OPTION(filestore_journal_parallel, OPT_BOOL, false),
  OPTION(filestore_journal_writeahead, OPT_BOOL, false),
  OPTION(filestore_journal_trailing, OPT_BOOL, false),
  OPTION(filestore_queue_max_ops, OPT_INT, 500),
  OPTION(filestore_queue_max_bytes, OPT_INT, 100 << 20),
  OPTION(filestore_queue_committing_max_ops, OPT_INT, 500),        // this is ON TOP of filestore_queue_max_*
  OPTION(filestore_queue_committing_max_bytes, OPT_INT, 100 << 20), //  "
  OPTION(filestore_op_threads, OPT_INT, 2),
  OPTION(filestore_commit_timeout, OPT_FLOAT, 600),
  OPTION(filestore_fiemap_threshold, OPT_INT, 4096),
  OPTION(journal_dio, OPT_BOOL, true),
  OPTION(journal_block_align, OPT_BOOL, true),
  OPTION(journal_max_write_bytes, OPT_INT, 10 << 20),
  OPTION(journal_max_write_entries, OPT_INT, 100),
  OPTION(journal_queue_max_ops, OPT_INT, 500),
  OPTION(journal_queue_max_bytes, OPT_INT, 100 << 20),
  OPTION(journal_align_min_size, OPT_INT, 64 << 10),  // align data payloads >= this.
  OPTION(bdev_lock, OPT_BOOL, true),
  OPTION(bdev_iothreads, OPT_INT, 1),         // number of ios to queue with kernel
  OPTION(bdev_idle_kick_after_ms, OPT_INT, 100),  // ms
  OPTION(bdev_el_fw_max_ms, OPT_INT, 10000),      // restart elevator at least once every 1000 ms
  OPTION(bdev_el_bw_max_ms, OPT_INT, 3000),       // restart elevator at least once every 300 ms
  OPTION(bdev_el_bidir, OPT_BOOL, false),          // bidirectional elevator?
  OPTION(bdev_iov_max, OPT_INT, 512),            // max # iov's to collect into a single readv()/writev() call
  OPTION(bdev_debug_check_io_overlap, OPT_BOOL, true),  // [DEBUG] check for any pending io overlaps
  OPTION(bdev_fake_mb, OPT_INT, 0),
  OPTION(bdev_fake_max_mb, OPT_INT, 0),
  OPTION(rgw_log, OPT_INT, 20),                 // log level for the Rados gateway
  OPTION(rgw_cache_enabled, OPT_BOOL, false),   // rgw cache enabled
<<<<<<< HEAD
  OPTION(rgw_cache_lru_size, OPT_INT, 10000),   // num of entries in rgw cache
  OPTION(rgw_socket_path, OPT_STR, NULL),   // path to unix domain socket, if not specified, rgw will not run as external fcgi
=======

  // see config.h
  OPTION(internal_safe_to_start_threads, OPT_BOOL, false),
>>>>>>> a2627f4a
};

const int NUM_CONFIG_OPTIONS = sizeof(config_optionsp) / sizeof(config_option);

bool ceph_resolve_file_search(const std::string& filename_list,
			      std::string& result)
{
  list<string> ls;
  get_str_list(filename_list, ls);

  list<string>::iterator iter;
  for (iter = ls.begin(); iter != ls.end(); ++iter) {
    int fd = ::open(iter->c_str(), O_RDONLY);
    if (fd < 0)
      continue;

    close(fd);
    result = *iter;
    return true;
  }

  return false;
}

md_config_t::
md_config_t()
{
  //
  // Note: because our md_config_t structure is a global, the memory used to
  // store it will start out zeroed. So there is no need to manually initialize
  // everything to 0 here.
  //
  // However, it's good practice to add your new config option to config_optionsp
  // so that its default value is explicit rather than implicit.
  //
  for (int i = 0; i < NUM_CONFIG_OPTIONS; i++) {
    config_option *opt = config_optionsp + i;
    set_val_from_default(opt);
  }

}

md_config_t::
~md_config_t()
{
}

void md_config_t::
add_observer(md_config_obs_t* observer_)
{
  const char **keys = observer_->get_tracked_conf_keys();
  for (const char ** k = keys; *k; ++k) {
    obs_map_t::value_type val(*k, observer_);
    observers.insert(val);
  }
}

void md_config_t::
remove_observer(md_config_obs_t* observer_)
{
  bool found_obs = false;
  for (obs_map_t::iterator o = observers.begin(); o != observers.end(); ) {
    if (o->second == observer_) {
      observers.erase(o++);
      found_obs = true;
    }
    else {
      ++o;
    }
  }
  assert(found_obs);
}

int md_config_t::
parse_config_files(const char *conf_files,
		   std::deque<std::string> *parse_errors, int flags)
{
  if (!conf_files) {
    const char *c = getenv("CEPH_CONF");
    if (c) {
      conf_files = c;
    }
    else {
      if (flags & CINIT_FLAG_NO_DEFAULT_CONFIG_FILE)
	return 0;
      conf_files = CEPH_CONF_FILE_DEFAULT;
    }
  }
  std::list<std::string> cfl;
  get_str_list(conf_files, cfl);
  return parse_config_files_impl(cfl, parse_errors);
}

int md_config_t::
parse_config_files_impl(const std::list<std::string> &conf_files,
		   std::deque<std::string> *parse_errors)
{
  // open new conf
  list<string>::const_iterator c;
  for (c = conf_files.begin(); c != conf_files.end(); ++c) {
    cf.clear();
    int ret = cf.parse_file(c->c_str(), parse_errors);
    if (ret == 0)
      break;
    else if (ret != -ENOENT)
      return ret;
  }
  if (c == conf_files.end())
    return -EINVAL;

  std::vector <std::string> my_sections;
  get_my_sections(my_sections);
  for (int i = 0; i < NUM_CONFIG_OPTIONS; i++) {
    config_option *opt = &config_optionsp[i];
    std::string val;
    int ret = get_val_from_conf_file(my_sections, opt->name, val, false);
    if (ret == 0) {
      set_val_impl(val.c_str(), opt);
    }
  }

  // Warn about section names that look like old-style section names
  std::deque < std::string > old_style_section_names;
  for (ConfFile::const_section_iter_t s = cf.sections_begin();
       s != cf.sections_end(); ++s) {
    const string &str(s->first);
    if (((str.find("mds") == 0) || (str.find("mon") == 0) ||
	 (str.find("osd") == 0)) && (str.size() > 3) && (str[3] != '.')) {
      old_style_section_names.push_back(str);
    }
  }
  if (!old_style_section_names.empty()) {
    ostringstream oss;
    oss << "ERROR! old-style section name(s) found: ";
    string sep;
    for (std::deque < std::string >::const_iterator os = old_style_section_names.begin();
	 os != old_style_section_names.end(); ++os) {
      oss << sep << *os;
      sep = ", ";
    }
    oss << ". Please use the new style section names that include a period.";
    parse_errors->push_back(oss.str());
  }
  return 0;
}

void md_config_t::
parse_env()
{
  if (getenv("CEPH_KEYRING"))
    keyring = getenv("CEPH_KEYRING");
}

void md_config_t::
parse_argv(std::vector<const char*>& args)
{
  // In this function, don't change any parts of the configuration directly.
  // Instead, use set_val to set them. This will allow us to send the proper
  // observer notifications later.
  std::string val;
  for (std::vector<const char*>::iterator i = args.begin(); i != args.end(); ) {
    if (ceph_argparse_flag(args, i, "--show_conf", (char*)NULL)) {
      cerr << cf << std::endl;
      _exit(0);
    }
    else if (ceph_argparse_flag(args, i, "--foreground", "-f", (char*)NULL)) {
      set_val_or_die("daemonize", "false");
      set_val_or_die("pid_file", "");
    }
    else if (ceph_argparse_flag(args, i, "-d", (char*)NULL)) {
      set_val_or_die("daemonize", "false");
      set_val_or_die("log_dir", "");
      set_val_or_die("pid_file", "");
      set_val_or_die("log_sym_dir", "");
      set_val_or_die("log_sym_history", "0");
      set_val_or_die("log_to_stderr", STRINGIFY(LOG_TO_STDERR_ALL));
      set_val_or_die("log_to_syslog", "false");
      set_val_or_die("log_per_instance", "false");
    }
    // Some stuff that we wanted to give universal single-character options for
    // Careful: you can burn through the alphabet pretty quickly by adding
    // to this list.
    else if (ceph_argparse_witharg(args, i, &val, "--monmap", "-M", (char*)NULL)) {
      set_val("monmap", val.c_str());
    }
    else if (ceph_argparse_witharg(args, i, &val, "--mon_host", "-m", (char*)NULL)) {
      set_val("mon_host", val.c_str());
    }
    else if (ceph_argparse_witharg(args, i, &val, "--bind", (char*)NULL)) {
      set_val("public_addr", val.c_str());
    }
    else if (ceph_argparse_witharg(args, i, &val, "--keyfile", "-K", (char*)NULL)) {
      set_val("keyfile", val.c_str());
    }
    else if (ceph_argparse_witharg(args, i, &val, "--keyring", "-k", (char*)NULL)) {
      set_val("keyring", val.c_str());
    }
    else if (ceph_argparse_witharg(args, i, &val, "--client_mountpoint", "-r", (char*)NULL)) {
      set_val("client_mountpoint", val.c_str());
    }
    else {
      int o;
      for (o = 0; o < NUM_CONFIG_OPTIONS; ++o) {
	const config_option *opt = config_optionsp + o;
	std::string as_option("--");
	as_option += opt->name;
	if ((opt->type == OPT_BOOL) &&
	    ceph_argparse_flag(args, i, as_option.c_str(), (char*)NULL)) {
	  set_val_impl("true", opt);
	  break;
	}
	else if (ceph_argparse_witharg(args, i, &val,
				       as_option.c_str(), (char*)NULL)) {
	  set_val_impl(val.c_str(), opt);
	  break;
	}
      }
      if (o == NUM_CONFIG_OPTIONS) {
	// ignore
	++i;
      }
    }
  }
}

void md_config_t::
apply_changes()
{
  /* Maps observers to the configuration options that they care about which
   * have changed. */
  typedef std::map < md_config_obs_t*, std::set <std::string> > rev_obs_map_t;

  // Expand all metavariables
  for (int i = 0; i < NUM_CONFIG_OPTIONS; i++) {
    config_option *opt = config_optionsp + i;
    if (opt->type == OPT_STR) {
      std::string *str = (std::string *)opt->conf_ptr(this);
      expand_meta(*str);
    }
  }

  // create the reverse observer mapping, mapping observers to the set of
  // changed keys that they'll get.
  rev_obs_map_t robs;
  std::set <std::string> empty_set;
  for (changed_set_t::const_iterator c = changed.begin();
       c != changed.end(); ++c) {
    const std::string &key(*c);
    pair < obs_map_t::iterator, obs_map_t::iterator >
      range(observers.equal_range(key));
    for (obs_map_t::iterator r = range.first; r != range.second; ++r) {
      rev_obs_map_t::value_type robs_val(r->second, empty_set);
      pair < rev_obs_map_t::iterator, bool > robs_ret(robs.insert(robs_val));
      std::set <std::string> &keys(robs_ret.first->second);
      keys.insert(key);
    }
  }

  // Make any pending observer callbacks
  for (rev_obs_map_t::const_iterator r = robs.begin(); r != robs.end(); ++r) {
    md_config_obs_t *obs = r->first;
    obs->handle_conf_change(this, r->second);
  }

  changed.clear();
}

void md_config_t::
injectargs(const std::string& s)
{
  char b[s.length()+1];
  strcpy(b, s.c_str());
  std::vector<const char*> nargs;
  char *p = b;
  while (*p) {
    nargs.push_back(p);
    while (*p && *p != ' ') p++;
    if (!*p)
      break;
    *p++ = 0;
    while (*p && *p == ' ') p++;
  }
  parse_argv(nargs);
  apply_changes();
}

void md_config_t::
set_val_or_die(const char *key, const char *val)
{
  int ret = set_val(key, val);
  assert(ret == 0);
}

int md_config_t::
set_val(const char *key, const char *val)
{
  if (!key)
    return -EINVAL;
  if (!val)
    return -EINVAL;

  std::string v(val);
  expand_meta(v);

  string k(ConfFile::normalize_key_name(key));

  for (int i = 0; i < NUM_CONFIG_OPTIONS; ++i) {
    config_option *opt = &config_optionsp[i];
    if (strcmp(opt->name, k.c_str()) == 0)
      return set_val_impl(v.c_str(), opt);
  }

  // couldn't find a configuration option with key 'key'
  return -ENOENT;
}


int md_config_t::
get_val(const char *key, char **buf, int len) const
{
  if (!key)
    return -EINVAL;

  // In key names, leading and trailing whitespace are not significant.
  string k(ConfFile::normalize_key_name(key));

  for (int i = 0; i < NUM_CONFIG_OPTIONS; ++i) {
    const config_option *opt = &config_optionsp[i];
    if (strcmp(opt->name, k.c_str()))
      continue;

    ostringstream oss;
    switch (opt->type) {
      case OPT_INT:
        oss << *(int*)opt->conf_ptr(this);
        break;
      case OPT_LONGLONG:
        oss << *(long long*)opt->conf_ptr(this);
        break;
      case OPT_STR:
	oss << *((std::string*)opt->conf_ptr(this));
	break;
      case OPT_FLOAT:
        oss << *(float*)opt->conf_ptr(this);
        break;
      case OPT_DOUBLE:
        oss << *(double*)opt->conf_ptr(this);
        break;
      case OPT_BOOL:
        oss << *(bool*)opt->conf_ptr(this);
        break;
      case OPT_U32:
        oss << *(uint32_t*)opt->conf_ptr(this);
        break;
      case OPT_U64:
        oss << *(uint64_t*)opt->conf_ptr(this);
        break;
      case OPT_ADDR: {
        oss << *(entity_addr_t*)opt->conf_ptr(this);
        break;
      }
    }
    string str(oss.str());
    int l = strlen(str.c_str()) + 1;
    if (len == -1) {
      *buf = (char*)malloc(l);
      strcpy(*buf, str.c_str());
      return 0;
    }
    snprintf(*buf, len, "%s", str.c_str());
    return (l > len) ? -ENAMETOOLONG : 0;
  }
  // couldn't find a configuration option with key 'k'
  return -ENOENT;
}

/* The order of the sections here is important.  The first section in the
 * vector is the "highest priority" section; if we find it there, we'll stop
 * looking. The lowest priority section is the one we look in only if all
 * others had nothing.  This should always be the global section.
 */
void md_config_t::
get_my_sections(std::vector <std::string> &sections) const
{
  sections.push_back(name.to_str());

  sections.push_back(name.get_type_name());

  sections.push_back("global");
}

// Return a list of all sections
int md_config_t::
get_all_sections(std::vector <std::string> &sections) const
{
  for (ConfFile::const_section_iter_t s = cf.sections_begin();
       s != cf.sections_end(); ++s) {
    sections.push_back(s->first);
  }
  return 0;
}

int md_config_t::
get_val_from_conf_file(const std::vector <std::string> &sections,
		    const char *key, std::string &out, bool emeta) const
{
  std::vector <std::string>::const_iterator s = sections.begin();
  std::vector <std::string>::const_iterator s_end = sections.end();
  for (; s != s_end; ++s) {
    int ret = cf.read(s->c_str(), key, out);
    if (ret == 0) {
      if (emeta)
	expand_meta(out);
      return 0;
    }
    else if (ret != -ENOENT)
      return ret;
  }
  return -ENOENT;
}

void md_config_t::
set_val_from_default(const config_option *opt)
{
  // set_val_from_default can't fail! Unless the programmer screwed up, and
  // in that case we'll abort.
  // Anyway, we know that this function changed something.
  changed.insert(opt->name);

  switch (opt->type) {
    case OPT_INT:
      *(int*)opt->conf_ptr(this) = opt->def_longlong;
      break;
    case OPT_LONGLONG:
      *(long long*)opt->conf_ptr(this) = opt->def_longlong;
      break;
    case OPT_STR: {
      std::string *str = (std::string *)opt->conf_ptr(this);
      *str = opt->def_str ? opt->def_str : "";
      if (expand_meta(*str)) {
	// We currently don't allow metavariables in default values at the moment.
        // This restriction will probably be eased soon.
	ostringstream oss;
	oss << "found metavariables in the default value for '"
	    << opt->name << "'. " << "metavariables cannot be "
	    << "used in default values.";
	assert(oss.str().c_str() == 0);
      }
      break;
    }
    case OPT_FLOAT:
      *(float *)opt->conf_ptr(this) = (float)opt->def_double;
      break;
    case OPT_DOUBLE:
      *(double *)opt->conf_ptr(this) = opt->def_double;
      break;
    case OPT_BOOL:
      *(bool *)opt->conf_ptr(this) = (bool)opt->def_longlong;
      break;
    case OPT_U32:
      *(uint32_t *)opt->conf_ptr(this) = (uint32_t)opt->def_longlong;
      break;
    case OPT_U64:
      *(uint64_t *)opt->conf_ptr(this) = (uint64_t)opt->def_longlong;
      break;
    case OPT_ADDR: {
      if (!opt->def_str) {
	// entity_addr_t has a default constructor, so we don't need to
	// do anything here.
	break;
      }
      entity_addr_t *addr = (entity_addr_t*)opt->conf_ptr(this);
      if (!addr->parse(opt->def_str)) {
	ostringstream oss;
	oss << "Default value for " << opt->name << " cannot be parsed."
	    << std::endl;
	assert(oss.str() == 0);
      }
      break;
     }
    default:
      assert("unreachable" == 0);
      break;
   }
}

int md_config_t::
set_val_impl(const char *val, const config_option *opt)
{
  int ret = set_val_raw(val, opt);
  if (ret)
    return ret;
  changed.insert(opt->name);
  return 0;
}

int md_config_t::
set_val_raw(const char *val, const config_option *opt)
{
  switch (opt->type) {
    case OPT_INT: {
      std::string err;
      int f = strict_strtol(val, 10, &err);
      if (!err.empty())
	return -EINVAL;
      *(int*)opt->conf_ptr(this) = f;
      return 0;
    }
    case OPT_LONGLONG: {
      std::string err;
      long long f = strict_strtoll(val, 10, &err);
      if (!err.empty())
	return -EINVAL;
      *(long long*)opt->conf_ptr(this) = f;
      return 0;
    }
    case OPT_STR:
      *(std::string*)opt->conf_ptr(this) = val ? val : "";
      return 0;
    case OPT_FLOAT:
      *(float*)opt->conf_ptr(this) = atof(val);
      return 0;
    case OPT_DOUBLE:
      *(double*)opt->conf_ptr(this) = atof(val);
      return 0;
    case OPT_BOOL:
      if (strcasecmp(val, "false") == 0)
	*(bool*)opt->conf_ptr(this) = false;
      else if (strcasecmp(val, "true") == 0)
	*(bool*)opt->conf_ptr(this) = true;
      else {
	std::string err;
	int b = strict_strtol(val, 10, &err);
	if (!err.empty())
	  return -EINVAL;
	*(bool*)opt->conf_ptr(this) = !!b;
      }
      return 0;
    case OPT_U32: {
      std::string err;
      int f = strict_strtol(val, 10, &err);
      if (!err.empty())
	return -EINVAL;
      *(uint32_t*)opt->conf_ptr(this) = f;
      return 0;
    }
    case OPT_U64: {
      std::string err;
      long long f = strict_strtoll(val, 10, &err);
      if (!err.empty())
	return -EINVAL;
      *(uint64_t*)opt->conf_ptr(this) = f;
      return 0;
    }
    case OPT_ADDR: {
      entity_addr_t *addr = (entity_addr_t*)opt->conf_ptr(this);
      if (!addr->parse(val)) {
	return -EINVAL;
      }
      return 0;
    }
  }
  return -ENOSYS;
}

static const char *CONF_METAVARIABLES[] =
      { "type", "name", "host", "num", "id" };
static const int NUM_CONF_METAVARIABLES =
      (sizeof(CONF_METAVARIABLES) / sizeof(CONF_METAVARIABLES[0]));

bool md_config_t::
expand_meta(std::string &val) const
{
  bool found_meta = false;
  string out;
  string::size_type sz = val.size();
  out.reserve(sz);
  for (string::size_type s = 0; s < sz; ) {
    if (val[s] != '$') {
      out += val[s++];
      continue;
    }
    string::size_type rem = sz - (s + 1);
    int i;
    for (i = 0; i < NUM_CONF_METAVARIABLES; ++i) {
      size_t clen = strlen(CONF_METAVARIABLES[i]);
      if (rem < clen)
	continue;
      if (strncmp(val.c_str() + s + 1, CONF_METAVARIABLES[i], clen))
	continue;
      if (strcmp(CONF_METAVARIABLES[i], "type")==0)
	out += name.get_type_name();
      else if (strcmp(CONF_METAVARIABLES[i], "name")==0)
	out += name.to_cstr();
      else if (strcmp(CONF_METAVARIABLES[i], "host")==0)
	out += host;
      else if (strcmp(CONF_METAVARIABLES[i], "num")==0)
	out += name.get_id().c_str();
      else if (strcmp(CONF_METAVARIABLES[i], "id")==0)
	out += name.get_id().c_str();
      else
	assert(0); // unreachable
      found_meta = true;
      break;
    }
    if (i == NUM_CONF_METAVARIABLES)
      out += val[s++];
    else
      s += strlen(CONF_METAVARIABLES[i]) + 1;
  }
  val = out;
  return found_meta;
}

md_config_obs_t::
~md_config_obs_t()
{
}<|MERGE_RESOLUTION|>--- conflicted
+++ resolved
@@ -414,14 +414,11 @@
   OPTION(bdev_fake_max_mb, OPT_INT, 0),
   OPTION(rgw_log, OPT_INT, 20),                 // log level for the Rados gateway
   OPTION(rgw_cache_enabled, OPT_BOOL, false),   // rgw cache enabled
-<<<<<<< HEAD
   OPTION(rgw_cache_lru_size, OPT_INT, 10000),   // num of entries in rgw cache
   OPTION(rgw_socket_path, OPT_STR, NULL),   // path to unix domain socket, if not specified, rgw will not run as external fcgi
-=======
 
   // see config.h
   OPTION(internal_safe_to_start_threads, OPT_BOOL, false),
->>>>>>> a2627f4a
 };
 
 const int NUM_CONFIG_OPTIONS = sizeof(config_optionsp) / sizeof(config_option);
